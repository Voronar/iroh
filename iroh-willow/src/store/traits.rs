//! Traits for storage backends for the Willow store.

use std::fmt::Debug;

use anyhow::Result;
use futures_lite::Stream;
use serde::{Deserialize, Serialize};

use crate::{
    interest::{CapSelector, CapabilityPack},
    proto::{
        data_model::{
            self, AuthorisedEntry, Entry, NamespaceId, Path, SubspaceId, WriteCapability,
        },
        grouping::{Area, Range3d},
        keys::{NamespaceSecretKey, NamespaceSignature, UserId, UserSecretKey, UserSignature},
        meadowcap::{self, McCapability, ReadAuthorisation},
        wgps::Fingerprint,
    },
};

/// Storage backend.
///
/// This type combines the different stores needed.
pub trait Storage: Debug + Clone + 'static {
    type Entries: EntryStorage;
    type Secrets: SecretStorage;
    type Payloads: iroh_blobs::store::Store;
    type Caps: CapsStorage;
    fn entries(&self) -> &Self::Entries;
    fn secrets(&self) -> &Self::Secrets;
    fn payloads(&self) -> &Self::Payloads;
    fn caps(&self) -> &Self::Caps;
}

/// Storage for user and namespace secrets.
pub trait SecretStorage: Debug + Clone + 'static {
    fn insert(&self, secret: meadowcap::SecretKey) -> Result<(), SecretStoreError>;
    fn get_user(&self, id: &UserId) -> Option<UserSecretKey>;
    fn list_users(&self) -> Vec<UserId>;
    fn get_namespace(&self, id: &NamespaceId) -> Option<NamespaceSecretKey>;
    fn list_namespaces(&self) -> Vec<NamespaceId>;

    fn has_user(&self, id: &UserId) -> bool {
        self.get_user(id).is_some()
    }

    fn has_namespace(&self, id: &UserId) -> bool {
        self.get_user(id).is_some()
    }

    fn insert_user(&self, secret: UserSecretKey) -> Result<UserId, SecretStoreError> {
        let id = secret.id();
        self.insert(meadowcap::SecretKey::User(secret))?;
        Ok(id)
    }
    fn insert_namespace(
        &self,
        secret: NamespaceSecretKey,
    ) -> Result<NamespaceId, SecretStoreError> {
        let id = secret.id();
        self.insert(meadowcap::SecretKey::Namespace(secret))?;
        Ok(id)
    }

    fn sign_user(&self, id: &UserId, message: &[u8]) -> Result<UserSignature, SecretStoreError> {
        Ok(self
            .get_user(id)
            .ok_or(SecretStoreError::MissingKey)?
            .sign(message))
    }
    fn sign_namespace(
        &self,
        id: &NamespaceId,
        message: &[u8],
    ) -> Result<NamespaceSignature, SecretStoreError> {
        Ok(self
            .get_namespace(id)
            .ok_or(SecretStoreError::MissingKey)?
            .sign(message))
    }
}

/// Storage for entries.
pub trait EntryStorage: EntryReader + Clone + Debug + 'static {
    type Reader: EntryReader;
    type Snapshot: EntryReader + Clone;

    fn reader(&self) -> Self::Reader;
    fn snapshot(&self) -> Result<Self::Snapshot>;
<<<<<<< HEAD
    fn ingest_entry(&self, entry: &AuthorisedEntry) -> Result<bool>;

    /// Out of protocol feature for special cases (e.g. capability revocation)
    fn remove_entry(&self, entry: &Entry) -> Result<bool>;
=======

    /// Ingest a new entry.
    ///
    /// Returns `true` if the entry was ingested, and `false` if the entry was not ingested because a newer entry exists.
    fn ingest_entry(&self, entry: &AuthorisedEntry, origin: EntryOrigin) -> Result<bool>;

    /// Subscribe to events concerning entries [included](https://willowprotocol.org/specs/grouping-entries/index.html#area_include)
    /// by an [`AreaOfInterest`], returning a producer of `StoreEvent`s which occurred since the moment of calling this function.
    ///
    /// If `ignore_incomplete_payloads` is `true`, the producer will not produce entries with incomplete corresponding payloads.
    /// If `ignore_empty_payloads` is `true`, the producer will not produce entries with a `payload_length` of `0`.
    fn subscribe_area(
        &self,
        namespace: NamespaceId,
        area: Area,
        params: SubscribeParams,
    ) -> impl Stream<Item = StoreEvent> + Unpin + 'static;

    /// Attempt to resume a subscription using a *progress ID* obtained from a previous subscription, or return an error
    /// if this store implementation is unable to resume the subscription.
    fn resume_subscription(
        &self,
        progress_id: u64,
        namespace: NamespaceId,
        area: Area,
        params: SubscribeParams,
    ) -> impl Stream<Item = StoreEvent> + Unpin + 'static;
>>>>>>> 14047d36
}

/// Read-only interface to [`EntryStorage`].
pub trait EntryReader: Debug + 'static {
    fn fingerprint(&self, namespace: NamespaceId, range: &Range3d) -> Result<Fingerprint>;

    fn split_range(
        &self,
        namespace: NamespaceId,
        range: &Range3d,
        config: &SplitOpts,
    ) -> Result<impl Iterator<Item = Result<RangeSplit>>>;

    fn count(&self, namespace: NamespaceId, range: &Range3d) -> Result<u64>;

    fn get_entry(
        &self,
        namespace: NamespaceId,
        subspace: SubspaceId,
        path: &Path,
    ) -> Result<Option<AuthorisedEntry>>;

    fn get_authorised_entries<'a>(
        &'a self,
        namespace: NamespaceId,
        range: &Range3d,
    ) -> impl Iterator<Item = Result<AuthorisedEntry>> + 'a;

    fn get_entries(
        &self,
        namespace: NamespaceId,
        range: &Range3d,
    ) -> impl Iterator<Item = Result<Entry>> {
        self.get_authorised_entries(namespace, range)
            .map(|e| e.map(|e| e.into_parts().0))
    }
}

/// Error returned from [`SecretStorage`].
#[derive(Debug, thiserror::Error)]
pub enum SecretStoreError {
    #[error("store failed: {0}")]
    Store(#[from] anyhow::Error),
    #[error("missing secret key")]
    MissingKey,
}

#[derive(Debug, Copy, Clone)]
pub enum KeyScope {
    Namespace,
    User,
}

pub type RangeSplit = (Range3d, SplitAction);

#[derive(Debug)]
pub enum SplitAction {
    SendFingerprint(Fingerprint),
    SendEntries(u64),
}

#[derive(Debug, Clone, Copy)]
pub struct SplitOpts {
    /// Up to how many values to send immediately, before sending only a fingerprint.
    pub max_set_size: usize,
    /// `k` in the protocol, how many splits to generate. at least 2
    pub split_factor: usize,
}

impl Default for SplitOpts {
    fn default() -> Self {
        SplitOpts {
            max_set_size: 1,
            split_factor: 2,
        }
    }
}

/// Capability storage.
pub trait CapsStorage: Debug + Clone {
    fn insert(&self, cap: CapabilityPack) -> Result<()>;

    fn list_read_caps(
        &self,
        namespace: Option<NamespaceId>,
    ) -> Result<impl Iterator<Item = ReadAuthorisation> + '_>;

    fn list_write_caps(
        &self,
        namespace: Option<NamespaceId>,
    ) -> Result<impl Iterator<Item = WriteCapability> + '_>;

    fn get_write_cap(&self, selector: &CapSelector) -> Result<Option<WriteCapability>>;
    fn del_caps(&self, selector: &CapSelector) -> Result<Vec<McCapability>>;

    fn get_read_cap(&self, selector: &CapSelector) -> Result<Option<ReadAuthorisation>>;
}

/// An event which took place within a [`EntryStorage`].
/// Each event includes a *progress ID* which can be used to *resume* a subscription at any point in the future.
#[derive(Debug, Clone, Serialize, Deserialize)]
pub enum StoreEvent {
    /// A new entry was ingested.
    Ingested(
        u64,
        #[serde(with = "data_model::serde_encoding::authorised_entry")] AuthorisedEntry,
        EntryOrigin,
    ),
    // PayloadForgotten(u64, PD),
    /// An entry was pruned via prefix pruning.
    Pruned(u64, PruneEvent),
    // /// An existing entry received a portion of its corresponding payload.
    // Appended(u64, LengthyAuthorisedEntry),
    // /// An entry was forgotten.
    // EntryForgotten(u64, (S, Path<MCL, MCC, MPL>)),
    // /// A payload was forgotten.
}

impl StoreEvent {
    pub fn progress_id(&self) -> u64 {
        match self {
            StoreEvent::Ingested(id, _, _) => *id,
            StoreEvent::Pruned(id, _) => *id,
        }
    }
}

impl StoreEvent {
    /// Returns `true` if the event is included in the `area` and not skipped by `ignore_params`.
    pub fn matches(
        &self,
        namespace_id: NamespaceId,
        area: &Area,
        params: &SubscribeParams,
    ) -> bool {
        match self {
            StoreEvent::Ingested(_, entry, origin) => {
                *entry.entry().namespace_id() == namespace_id
                    && area.includes_entry(entry.entry())
                    && params.includes_entry(entry.entry())
                    && params.includes_origin(origin)
            }
            StoreEvent::Pruned(_, PruneEvent { pruned, by: _ }) => {
                !params.ingest_only
                    && *pruned.entry().namespace_id() == namespace_id
                    && area.includes_entry(pruned.entry())
            }
        }
    }
}

/// Describes an [`AuthorisedEntry`] which was pruned and the [`AuthorisedEntry`] which triggered the pruning.
#[derive(Debug, Clone, Serialize, Deserialize)]
pub struct PruneEvent {
    #[serde(with = "data_model::serde_encoding::authorised_entry")]
    pub pruned: AuthorisedEntry,
    /// The entry which triggered the pruning.
    #[serde(with = "data_model::serde_encoding::authorised_entry")]
    pub by: AuthorisedEntry,
}

/// The origin of an entry ingestion event.
#[derive(Debug, Clone, Copy, Eq, PartialEq, Serialize, Deserialize)]
pub enum EntryOrigin {
    /// The entry was probably created on this machine.
    Local,
    /// The entry was sourced from another device, e.g. a networked sync session.
    Remote(u64),
}

#[derive(Debug, Clone, Copy, Eq, PartialEq)]
pub enum EntryChannel {
    Reconciliation,
    Data,
}

/// Describes which entries to ignore during a query.
#[derive(Debug, Default, Serialize, Deserialize)]
pub struct SubscribeParams {
    /// Omit entries whose payload is the empty string.
    pub ignore_empty_payloads: bool,
    /// Omit entries whose origin is this remote.
    pub ignore_remote: Option<u64>,
    /// Only emit ingestion events.
    pub ingest_only: bool,
    // TODO: ignore_incomplete_payloads is harder to support for us because we need to query the blob store each time currently.
    // /// Omit entries with locally incomplete corresponding payloads.
    // pub ignore_incomplete_payloads: bool,
}

impl SubscribeParams {
    // pub fn ignore_incomplete_payloads(&mut self) {
    //     self.ignore_incomplete_payloads = true;
    // }

    pub fn ignore_empty_payloads(mut self) -> Self {
        self.ignore_empty_payloads = true;
        self
    }

    pub fn ignore_remote(mut self, remote: u64) -> Self {
        self.ignore_remote = Some(remote);
        self
    }

    pub fn ingest_only(mut self) -> Self {
        self.ingest_only = true;
        self
    }

    pub fn includes_entry(&self, entry: &Entry) -> bool {
        !(self.ignore_empty_payloads && entry.payload_length() == 0)
    }

    pub fn includes_origin(&self, origin: &EntryOrigin) -> bool {
        match &self.ignore_remote {
            None => true,
            Some(ignored_session) => match origin {
                EntryOrigin::Local => true,
                EntryOrigin::Remote(session) => session != ignored_session,
            },
        }
    }
}<|MERGE_RESOLUTION|>--- conflicted
+++ resolved
@@ -88,12 +88,9 @@
 
     fn reader(&self) -> Self::Reader;
     fn snapshot(&self) -> Result<Self::Snapshot>;
-<<<<<<< HEAD
-    fn ingest_entry(&self, entry: &AuthorisedEntry) -> Result<bool>;
 
     /// Out of protocol feature for special cases (e.g. capability revocation)
     fn remove_entry(&self, entry: &Entry) -> Result<bool>;
-=======
 
     /// Ingest a new entry.
     ///
@@ -121,7 +118,6 @@
         area: Area,
         params: SubscribeParams,
     ) -> impl Stream<Item = StoreEvent> + Unpin + 'static;
->>>>>>> 14047d36
 }
 
 /// Read-only interface to [`EntryStorage`].
