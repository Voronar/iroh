use std::{
    collections::HashMap,
    sync::{Arc, Mutex},
};
use tokio::sync::broadcast;

use crate::proto::{
    data_model::{AuthorisedEntry, Entry, NamespaceId},
    grouping::Area,
};

pub type SessionId = u64;

use super::traits::EntryStorage;

const BROADCAST_CAP: usize = 1024;

#[derive(Debug, Clone, Copy, Eq, PartialEq)]
pub enum EntryOrigin {
    /// The entry is inserted locally.
    Local,
    /// The entry was received from a peer.
    Remote {
        session: SessionId,
        channel: EntryChannel,
    }, // TODO: Add details.
       // Remote {
       //     peer: NodeId,
       //     channel: EntryChannel,
       // },
}

impl EntryOrigin {
    // pub fn peer(&self) -> Option<NodeId> {
    //     match self {
    //         EntryOrigin::Local => None,
    //         EntryOrigin::Remote { peer, .. } => Some(peer)
    //     }
    // }
}

#[derive(Debug, Clone, Copy, Eq, PartialEq)]
pub enum EntryChannel {
    Reconciliation,
    Data,
}

#[derive(Debug, Clone)]
pub struct WatchableEntryStore<ES> {
    storage: ES,
    broadcast: Arc<Mutex<Broadcaster>>,
}

impl<ES: EntryStorage> WatchableEntryStore<ES> {
    pub(super) fn new(storage: ES) -> Self {
        Self {
            storage,
            broadcast: Default::default(),
        }
    }

    // /// Returns a store reader.
    // pub fn reader(&self) -> ES::Reader {
    //     self.storage.reader()
    // }

    /// Returns a store snapshot.
    pub fn snapshot(&self) -> anyhow::Result<ES::Snapshot> {
        self.storage.snapshot()
    }

<<<<<<< HEAD
    /// Removes the entry from the store.
    pub fn remove(&self, entry: &Entry) -> anyhow::Result<bool> {
        Ok(self.storage.remove_entry(entry)?)
=======
    /// Returns a store reader.
    pub fn reader(&self) -> ES::Reader {
        self.storage.reader()
>>>>>>> de2eaa2e
    }

    /// Ingest a new entry.
    ///
    /// Returns `true` if the entry was stored, and `false` if the entry already exists or is
    /// obsoleted by an existing entry.
    pub fn ingest(&self, entry: &AuthorisedEntry, origin: EntryOrigin) -> anyhow::Result<bool> {
        if self.storage.ingest_entry(entry)? {
            self.broadcast.lock().unwrap().broadcast(entry, origin);
            Ok(true)
        } else {
            Ok(false)
        }
    }

    /// Setup a new subscription, identified by `session_id`.
    ///
    /// The subscription will initially be empty. To actually receive newly ingested entries,
    /// add areas to watch with [`Self::watch_area`].
    ///
    /// Returns a [`broadcast::Receiver`].
    pub fn subscribe(&self, session_id: SessionId) -> broadcast::Receiver<AuthorisedEntry> {
        self.broadcast
            .lock()
            .unwrap()
            .subscribe(session_id, BROADCAST_CAP)
    }

    /// Remove a subscription.
    pub fn unsubscribe(&self, session_id: &SessionId) {
        self.broadcast.lock().unwrap().unsubscribe(session_id)
    }

    /// Add an area to the list of watched areas for a subscription.
    ///
    /// The subscription has to be setup with [`Self::subscribe`] to actually receive new entries
    /// that fall within the area.
    pub fn watch_area(&self, session: SessionId, namespace: NamespaceId, area: Area) {
        self.broadcast
            .lock()
            .unwrap()
            .watch_area(session, namespace, area);
    }
}

#[derive(Debug, Default)]
struct Broadcaster {
    senders: HashMap<SessionId, broadcast::Sender<AuthorisedEntry>>,
    watched_areas: HashMap<NamespaceId, HashMap<SessionId, Vec<Area>>>,
}

impl Broadcaster {
    fn subscribe(
        &mut self,
        session: SessionId,
        cap: usize,
    ) -> broadcast::Receiver<AuthorisedEntry> {
        self.senders
            .entry(session)
            .or_insert_with(|| broadcast::Sender::new(cap))
            .subscribe()
    }

    fn unsubscribe(&mut self, session: &SessionId) {
        self.senders.remove(session);
        self.watched_areas.retain(|_namespace, sessions| {
            sessions.remove(session);
            !sessions.is_empty()
        });
    }

    fn watch_area(&mut self, session: SessionId, namespace: NamespaceId, area: Area) {
        self.watched_areas
            .entry(namespace)
            .or_default()
            .entry(session)
            .or_default()
            .push(area)
    }

    fn broadcast(&mut self, entry: &AuthorisedEntry, origin: EntryOrigin) {
        let Some(sessions) = self.watched_areas.get_mut(entry.entry().namespace_id()) else {
            return;
        };
        let mut dropped_receivers = vec![];
        for (session_id, areas) in sessions {
            // Do not broadcast back into sessions where the entry came from.
            if matches!(origin, EntryOrigin::Remote { session, ..} if session == *session_id) {
                continue;
            }
            // Check if the session is watching an area where the entry falls into.
            if areas.iter().any(|area| area.includes_entry(entry.entry())) {
                if let Some(sender) = self.senders.get(session_id) {
                    // Send the entry and mark senders with dropped receivers for removal.
                    if let Err(_err) = sender.send(entry.clone()) {
                        dropped_receivers.push(*session_id);
                    }
                }
            }
        }
        for session_id in dropped_receivers {
            self.unsubscribe(&session_id);
        }
    }
}<|MERGE_RESOLUTION|>--- conflicted
+++ resolved
@@ -69,15 +69,14 @@
         self.storage.snapshot()
     }
 
-<<<<<<< HEAD
     /// Removes the entry from the store.
     pub fn remove(&self, entry: &Entry) -> anyhow::Result<bool> {
         Ok(self.storage.remove_entry(entry)?)
-=======
+    }
+
     /// Returns a store reader.
     pub fn reader(&self) -> ES::Reader {
         self.storage.reader()
->>>>>>> de2eaa2e
     }
 
     /// Ingest a new entry.
