[package]
name = "iroh-willow"
version = "0.24.0"
edition = "2021"
readme = "README.md"
description = "willow protocol implementation for iroh"
license = "MIT/Apache-2.0"
authors = ["n0 team"]
repository = "https://github.com/n0-computer/iroh"

# Sadly this also needs to be updated in .github/workflows/ci.yml
rust-version = "1.75"

[lints]
workspace = true

[dependencies]
anyhow = "1"
bytes = { version = "1.4", features = ["serde"] }
curve25519-dalek = { version = "4.1.3", features = [ "digest", "rand_core", "serde", ] }
derive_more = { version = "=1.0.0-beta.7", features = [ "debug", "deref", "display", "from", "try_into", "into", "as_ref", "try_from", ] }
ed25519-dalek = { version = "2.0.0", features = ["serde", "rand_core"] }
futures-buffered = "0.2.6"
futures-concurrency = "7.6.0"
futures-lite = "2.3.0"
futures-util = "0.3.30"
genawaiter = "0.99.1"
hex = "0.4.3"
iroh-base = { version = "0.24.0", path = "../iroh-base" }
iroh-blobs = { version = "0.24.0", path = "../iroh-blobs" }
iroh-io = { version = "0.6.0", features = ["stats"] }
<<<<<<< HEAD
iroh-metrics = { version = "0.23.0", path = "../iroh-metrics", optional = true }
iroh-net = { version = "0.23.0", path = "../iroh-net" }
meadowcap = { version = "0.1.0", git = "https://github.com/n0-computer/willow-rs.git", branch = "main" }
=======
iroh-metrics = { version = "0.24.0", path = "../iroh-metrics", optional = true }
iroh-net = { version = "0.24.0", path = "../iroh-net" }
meadowcap = "0.1.0"
>>>>>>> d0b02500
postcard = { version = "1", default-features = false, features = [ "alloc", "use-std", "experimental-derive", ] }
rand = "0.8.5"
rand_core = "0.6.4"
redb = { version = "2.0.0" }
serde = { version = "1.0.164", features = ["derive"] }
sha2 = "0.10.8"
strum = { version = "0.26", features = ["derive"] }
syncify = "0.1.0"
thiserror = "1"
tokio = { version = "1", features = ["sync"] }
tokio-stream = { version = "0.1.15", features = ["sync"] }
tokio-util = { version = "0.7", features = ["io-util", "io"] }
tracing = "0.1"
ufotofu = { version = "0.4.1", features = ["std"] }
willow-data-model = { version = "0.1.0", git = "https://github.com/n0-computer/willow-rs.git", branch = "main" }
willow-encoding = { version = "0.1.0", git = "https://github.com/n0-computer/willow-rs.git", branch = "main" }
zerocopy = { version = "0.8.0-alpha.9", features = ["derive"] }

[dev-dependencies]
iroh-test = { path = "../iroh-test" }
iroh-net = { path = "../iroh-net", features = ["test-utils"] }
rand_chacha = "0.3.1"
tokio = { version = "1", features = ["sync", "macros"] }
proptest = "1.2.0"
tempfile = "3.4"
test-strategy = "0.3.1"
tracing-subscriber = "0.3.18"

[features]
default = ["metrics"]
metrics = ["iroh-metrics"]<|MERGE_RESOLUTION|>--- conflicted
+++ resolved
@@ -29,15 +29,9 @@
 iroh-base = { version = "0.24.0", path = "../iroh-base" }
 iroh-blobs = { version = "0.24.0", path = "../iroh-blobs" }
 iroh-io = { version = "0.6.0", features = ["stats"] }
-<<<<<<< HEAD
-iroh-metrics = { version = "0.23.0", path = "../iroh-metrics", optional = true }
-iroh-net = { version = "0.23.0", path = "../iroh-net" }
-meadowcap = { version = "0.1.0", git = "https://github.com/n0-computer/willow-rs.git", branch = "main" }
-=======
 iroh-metrics = { version = "0.24.0", path = "../iroh-metrics", optional = true }
 iroh-net = { version = "0.24.0", path = "../iroh-net" }
-meadowcap = "0.1.0"
->>>>>>> d0b02500
+meadowcap = { version = "0.1.0", git = "https://github.com/n0-computer/willow-rs.git", branch = "main" }
 postcard = { version = "1", default-features = false, features = [ "alloc", "use-std", "experimental-derive", ] }
 rand = "0.8.5"
 rand_core = "0.6.4"
