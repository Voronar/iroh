--- conflicted
+++ resolved
@@ -217,29 +217,19 @@
             action_rx,
             content_status_callback,
         };
-<<<<<<< HEAD
-        std::thread::Builder::new().name("sync-actor".into()).spawn(move || {
-=======
         let join_handle = std::thread::spawn(move || {
->>>>>>> c6ea75eb
             let span = error_span!("sync", %me);
             let _enter = span.enter();
 
             if let Err(err) = actor.run() {
                 error!("Sync actor closed with error: {err:?}");
             }
-<<<<<<< HEAD
-            tracing::error!("Sync actor closed");
-        }).unwrap();
-        SyncHandle { tx: action_tx }
-=======
         });
         let join_handle = Arc::new(Some(join_handle));
         SyncHandle {
             tx: action_tx,
             join_handle,
         }
->>>>>>> c6ea75eb
     }
 
     pub async fn open(&self, namespace: NamespaceId, opts: OpenOpts) -> Result<()> {
