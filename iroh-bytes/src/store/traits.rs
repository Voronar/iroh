//! Traits for in-memory or persistent maps of blob with bao encoded outboards.
use std::{collections::BTreeSet, io, path::PathBuf};

use bao_tree::{
    io::fsm::{BaoContentItem, OutboardMut},
    ChunkRanges,
};
use bytes::Bytes;
<<<<<<< HEAD
use futures::{
    future::{self, BoxFuture, LocalBoxFuture},
    stream::LocalBoxStream,
    FutureExt, Stream, StreamExt,
};
=======
use futures::{future, Future, Stream};
>>>>>>> 4615915f
use genawaiter::rc::{Co, Gen};
use iroh_base::rpc::RpcError;
use iroh_io::{AsyncSliceReader, AsyncSliceWriter};
use serde::{Deserialize, Serialize};
use tokio::{io::AsyncRead, sync::mpsc};

use crate::{
    hashseq::parse_hash_seq,
    util::{
        progress::{IdGenerator, ProgressSender},
        Tag,
    },
    BlobFormat, Hash, HashAndFormat, TempTag,
};

pub use bao_tree;
pub use range_collections;

/// A fallible but owned iterator over the entries in a store.
pub type DbIter<T> = Box<dyn Iterator<Item = io::Result<T>> + Send + Sync + 'static>;

/// The availability status of an entry in a store.
#[derive(Debug, Clone, Eq, PartialEq)]
pub enum EntryStatus {
    /// The entry is completely available.
    Complete,
    /// The entry is partially available.
    Partial,
    /// The entry is not in the store.
    NotFound,
}

/// An entry in a store that supports partial entries.
///
/// This correspnds to [`EntryStatus`], but also includes the entry itself.
#[derive(Debug)]
pub enum PossiblyPartialEntry<D: PartialMap> {
    /// A complete entry.
    Complete(D::Entry),
    /// A partial entry.
    Partial(D::PartialEntry),
    /// We got nothing.
    NotFound,
}

/// An entry for one hash in a bao collection
///
/// The entry has the ability to provide you with an (outboard, data)
/// reader pair. Creating the reader is async and may fail. The futures that
/// create the readers must be `Send`, but the readers themselves don't have to
/// be.
pub trait MapEntry<D: Map>: Clone + Send + Sync + 'static {
    /// The hash of the entry.
    fn hash(&self) -> Hash;
    /// The size of the entry.
    fn size(&self) -> u64;
    /// Returns `true` if the entry is complete.
    ///
    /// Note that this does not actually verify if the bytes on disk are complete, it only checks
    /// if the entry is among the partial or complete section of the [`Map`]. To verify if all
    /// bytes are actually available on disk, use [`MapEntry::available_ranges`].
    fn is_complete(&self) -> bool;
    /// Compute the available ranges.
    ///
    /// Depending on the implementation, this may be an expensive operation.
    ///
    /// It can also only ever be a best effort, since the underlying data may
    /// change at any time. E.g. somebody could flip a bit in the file, or download
    /// more chunks.
    fn available_ranges(&self) -> impl Future<Output = io::Result<ChunkRanges>> + Send;
    /// A future that resolves to a reader that can be used to read the outboard
    fn outboard(&self) -> impl Future<Output = io::Result<D::Outboard>> + Send;
    /// A future that resolves to a reader that can be used to read the data
    fn data_reader(&self) -> impl Future<Output = io::Result<D::DataReader>> + Send;
}

/// A generic collection of blobs with precomputed outboards
pub trait Map: Clone + Send + Sync + 'static {
    /// The outboard type. This can be an in memory outboard or an outboard that
    /// retrieves the data asynchronously from a remote database.
    type Outboard: bao_tree::io::fsm::Outboard;
    /// The reader type.
    type DataReader: AsyncSliceReader;
    /// The entry type. An entry is a cheaply cloneable handle that can be used
    /// to open readers for both the data and the outboard
    type Entry: MapEntry<Self>;
    /// Get an entry for a hash.
    ///
    /// This can also be used for a membership test by just checking if there
    /// is an entry. Creating an entry should be cheap, any expensive ops should
    /// be deferred to the creation of the actual readers.
    ///
    /// It is not guaranteed that the entry is complete. A [PartialMap] would return
    /// here both complete and partial entries, so that you can share partial entries.
    fn get(&self, hash: &Hash) -> io::Result<Option<Self::Entry>>;
}

/// A partial entry
pub trait PartialMapEntry<D: PartialMap>: MapEntry<D> {
    /// Get a batch writer
<<<<<<< HEAD
    fn batch_writer(&self) -> BoxFuture<'_, io::Result<D::BatchWriter>>;
=======
    fn batch_writer(&self) -> impl Future<Output = io::Result<D::BatchWriter>> + Send;
>>>>>>> 4615915f
}

/// An async batch interface for writing bao content items to a pair of data and
/// outboard.
///
/// Details like the chunk group size and the actual storage location are left
/// to the implementation.
pub trait BaoBatchWriter {
    /// Write a batch of bao content items to the underlying storage.
    ///
    /// The batch is guaranteed to be sorted as data is received from the network.
    /// So leafs will be sorted by offset, and parents will be sorted by pre order
    /// traversal offset. There is no guarantee that they will be consecutive
    /// though.
    ///
    /// The size is the total size of the blob that the remote side told us.
    /// It is not guaranteed to be correct, but it is guaranteed to be
    /// consistent with all data in the batch. The size therefore represents
    /// an upper bound on the maximum offset of all leaf items.
    /// So it is guaranteed that `leaf.offset + leaf.size <= size` for all
    /// leaf items in the batch.
    ///
    /// Batches should not become too large. Typically, a batch is just a few
    /// parent nodes and a leaf.
    ///
    /// Batch is a vec so it can be moved into a task, which is unfortunately
    /// necessary in typical io code.
<<<<<<< HEAD
    ///
    /// TODO: return impl Future<...> once we got 1.75
=======
>>>>>>> 4615915f
    fn write_batch(
        &mut self,
        size: u64,
        batch: Vec<BaoContentItem>,
<<<<<<< HEAD
    ) -> LocalBoxFuture<'_, io::Result<()>>;
=======
    ) -> impl Future<Output = io::Result<()>>;
>>>>>>> 4615915f

    /// Sync the written data to permanent storage, if applicable.
    /// E.g. for a file based implementation, this would call sync_data
    /// on all files.
<<<<<<< HEAD
    ///
    /// TODO: return impl Future<...> once we got 1.75
    fn sync(&mut self) -> LocalBoxFuture<'_, io::Result<()>>;
=======
    fn sync(&mut self) -> impl Future<Output = io::Result<()>>;
>>>>>>> 4615915f
}

/// Implement BaoBatchWriter for mutable references
impl<W: BaoBatchWriter> BaoBatchWriter for &mut W {
<<<<<<< HEAD
    fn write_batch(
        &mut self,
        size: u64,
        batch: Vec<BaoContentItem>,
    ) -> LocalBoxFuture<'_, io::Result<()>> {
        (**self).write_batch(size, batch)
    }

    fn sync(&mut self) -> LocalBoxFuture<'_, io::Result<()>> {
        (**self).sync()
=======
    async fn write_batch(&mut self, size: u64, batch: Vec<BaoContentItem>) -> io::Result<()> {
        (**self).write_batch(size, batch).await
    }

    async fn sync(&mut self) -> io::Result<()> {
        (**self).sync().await
>>>>>>> 4615915f
    }
}

/// A wrapper around a batch writer that calls a progress callback for one leaf
/// per batch.
#[derive(Debug)]
pub struct FallibleProgressBatchWriter<W, F>(W, F);

impl<W: BaoBatchWriter, F: Fn(u64, usize) -> io::Result<()> + 'static>
    FallibleProgressBatchWriter<W, F>
{
    /// Create a new `FallibleProgressBatchWriter` from an inner writer and a progress callback
    ///
    /// The `on_write` function is called for each write, with the `offset` as the first and the
    /// length of the data as the second param. `on_write` must return an `io::Result`.
    /// If `on_write` returns an error, the download is aborted.
    pub fn new(inner: W, on_write: F) -> Self {
        Self(inner, on_write)
    }

    /// Return the inner writer.
    pub fn into_inner(self) -> W {
        self.0
    }
}

impl<W: BaoBatchWriter, F: Fn(u64, usize) -> io::Result<()> + 'static> BaoBatchWriter
    for FallibleProgressBatchWriter<W, F>
{
<<<<<<< HEAD
    fn write_batch(
        &mut self,
        size: u64,
        batch: Vec<BaoContentItem>,
    ) -> LocalBoxFuture<'_, io::Result<()>> {
        // todo: remove all this boxing once we got 1.75
        async move {
            // find the offset and length of the first (usually only) chunk
            let chunk = batch
                .iter()
                .filter_map(|item| {
                    if let BaoContentItem::Leaf(leaf) = item {
                        Some((leaf.offset.0, leaf.data.len()))
                    } else {
                        None
                    }
                })
                .next();
            self.0.write_batch(size, batch).await?;
            // call the progress callback
            if let Some((offset, len)) = chunk {
                (self.1)(offset, len)?;
            }
            Ok(())
        }
        .boxed_local()
    }

    fn sync(&mut self) -> LocalBoxFuture<'_, io::Result<()>> {
        self.0.sync()
=======
    async fn write_batch(&mut self, size: u64, batch: Vec<BaoContentItem>) -> io::Result<()> {
        // find the offset and length of the first (usually only) chunk
        let chunk = batch
            .iter()
            .filter_map(|item| {
                if let BaoContentItem::Leaf(leaf) = item {
                    Some((leaf.offset.0, leaf.data.len()))
                } else {
                    None
                }
            })
            .next();
        self.0.write_batch(size, batch).await?;
        // call the progress callback
        if let Some((offset, len)) = chunk {
            (self.1)(offset, len)?;
        }
        Ok(())
    }

    async fn sync(&mut self) -> io::Result<()> {
        self.0.sync().await
>>>>>>> 4615915f
    }
}

/// A combined batch writer
///
/// This is just temporary to allow reusing the existing store implementations
/// that have separate data and outboard writers.
#[derive(Debug)]
pub struct CombinedBatchWriter<D, O> {
    /// data part
    pub data: D,
    /// outboard part
    pub outboard: O,
}

impl<D, O> BaoBatchWriter for CombinedBatchWriter<D, O>
where
    D: AsyncSliceWriter,
    O: OutboardMut,
{
<<<<<<< HEAD
    fn write_batch(
        &mut self,
        _size: u64,
        batch: Vec<BaoContentItem>,
    ) -> LocalBoxFuture<'_, io::Result<()>> {
        async move {
            for item in batch {
                match item {
                    BaoContentItem::Parent(parent) => {
                        self.outboard.save(parent.node, &parent.pair).await?;
                    }
                    BaoContentItem::Leaf(leaf) => {
                        self.data.write_bytes_at(leaf.offset.0, leaf.data).await?;
                    }
                }
            }
            Ok(())
        }
        .boxed_local()
    }

    fn sync(&mut self) -> LocalBoxFuture<'_, io::Result<()>> {
        async move {
            future::try_join(self.data.sync(), self.outboard.sync()).await?;
            Ok(())
        }
        .boxed_local()
=======
    async fn write_batch(&mut self, _size: u64, batch: Vec<BaoContentItem>) -> io::Result<()> {
        for item in batch {
            match item {
                BaoContentItem::Parent(parent) => {
                    self.outboard.save(parent.node, &parent.pair).await?;
                }
                BaoContentItem::Leaf(leaf) => {
                    self.data.write_bytes_at(leaf.offset.0, leaf.data).await?;
                }
            }
        }
        Ok(())
    }

    async fn sync(&mut self) -> io::Result<()> {
        future::try_join(self.data.sync(), self.outboard.sync()).await?;
        Ok(())
>>>>>>> 4615915f
    }
}

/// A mutable bao map
pub trait PartialMap: Map {
    /// A partial entry. This is an entry that is writeable and possibly incomplete.
    ///
    /// It must also be readable.
    type PartialEntry: PartialMapEntry<Self>;

    /// The batch writer type
    type BatchWriter: BaoBatchWriter;

    /// Get an existing partial entry, or create a new one.
    ///
    /// We need to know the size of the partial entry. This might produce an
    /// error e.g. if there is not enough space on disk.
    fn get_or_create_partial(&self, hash: Hash, size: u64) -> io::Result<Self::PartialEntry>;

    /// Find out if the data behind a `hash` is complete, partial, or not present.
    ///
    /// Note that this does not actually verify the on-disc data, but only checks in which section
    /// of the store the entry is present.
    fn entry_status(&self, hash: &Hash) -> io::Result<EntryStatus>;

    /// Get an existing entry.
    ///
    /// This will return either a complete entry, a partial entry, or not found.
    ///
    /// This function should not block to perform io. The knowledge about
    /// partial entries must be present in memory.
    fn get_possibly_partial(&self, hash: &Hash) -> io::Result<PossiblyPartialEntry<Self>>;

    /// Upgrade a partial entry to a complete entry.
    fn insert_complete(&self, entry: Self::PartialEntry) -> impl Future<Output = io::Result<()>>;
}

/// Extension of BaoMap to add misc methods used by the rpc calls.
pub trait ReadableStore: Map {
    /// list all blobs in the database. This includes both raw blobs that have
    /// been imported, and hash sequences that have been created internally.
    fn blobs(&self) -> io::Result<DbIter<Hash>>;
    /// list all tags (collections or other explicitly added things) in the database
    fn tags(&self) -> io::Result<DbIter<(Tag, HashAndFormat)>>;

    /// Temp tags
    fn temp_tags(&self) -> Box<dyn Iterator<Item = HashAndFormat> + Send + Sync + 'static>;

    /// Validate the database
<<<<<<< HEAD
    fn validate(&self, tx: mpsc::Sender<ValidateProgress>) -> BoxFuture<'_, io::Result<()>>;
=======
    fn validate(
        &self,
        tx: mpsc::Sender<ValidateProgress>,
    ) -> impl Future<Output = io::Result<()>> + Send;
>>>>>>> 4615915f

    /// list partial blobs in the database
    fn partial_blobs(&self) -> io::Result<DbIter<Hash>>;

    /// This trait method extracts a file to a local path.
    ///
    /// `hash` is the hash of the file
    /// `target` is the path to the target file
    /// `mode` is a hint how the file should be exported.
    /// `progress` is a callback that is called with the total number of bytes that have been written
    fn export(
        &self,
        hash: Hash,
        target: PathBuf,
        mode: ExportMode,
        progress: impl Fn(u64) -> io::Result<()> + Send + Sync + 'static,
    ) -> impl Future<Output = io::Result<()>> + Send;
}

/// The mutable part of a BaoDb
pub trait Store: ReadableStore + PartialMap {
    /// This trait method imports a file from a local path.
    ///
    /// `data` is the path to the file.
    /// `mode` is a hint how the file should be imported.
    /// `progress` is a sender that provides a way for the importer to send progress messages
    /// when importing large files. This also serves as a way to cancel the import. If the
    /// consumer of the progress messages is dropped, subsequent attempts to send progress
    /// will fail.
    ///
    /// Returns the hash of the imported file. The reason to have this method is that some database
    /// implementations might be able to import a file without copying it.
    fn import_file(
        &self,
        data: PathBuf,
        mode: ImportMode,
        format: BlobFormat,
        progress: impl ProgressSender<Msg = ImportProgress> + IdGenerator,
    ) -> impl Future<Output = io::Result<(TempTag, u64)>> + Send;

    /// Import data from memory.
    ///
    /// It is a special case of `import` that does not use the file system.
    fn import_bytes(
        &self,
        bytes: Bytes,
        format: BlobFormat,
    ) -> impl Future<Output = io::Result<TempTag>> + Send;

    /// Import data from a stream of bytes.
    fn import_stream(
        &self,
        data: impl Stream<Item = io::Result<Bytes>> + Send + Unpin + 'static,
        format: BlobFormat,
        progress: impl ProgressSender<Msg = ImportProgress> + IdGenerator,
    ) -> impl Future<Output = io::Result<(TempTag, u64)>> + Send;

    /// Import data from an async byte reader.
    fn import_reader(
        &self,
        data: impl AsyncRead + Send + Unpin + 'static,
        format: BlobFormat,
        progress: impl ProgressSender<Msg = ImportProgress> + IdGenerator,
    ) -> impl Future<Output = io::Result<(TempTag, u64)>> + Send {
        let stream = tokio_util::io::ReaderStream::new(data);
        self.import_stream(stream, format, progress)
    }

    /// Set a tag
    fn set_tag(
        &self,
        name: Tag,
        hash: Option<HashAndFormat>,
    ) -> impl Future<Output = io::Result<()>> + Send;

    /// Create a new tag
    fn create_tag(&self, hash: HashAndFormat) -> impl Future<Output = io::Result<Tag>> + Send;

    /// Create a temporary pin for this store
    fn temp_tag(&self, value: HashAndFormat) -> TempTag;

    /// Traverse all roots recursively and mark them as live.
    ///
    /// Poll this stream to completion to perform a full gc mark phase.
    ///
    /// Not polling this stream to completion is dangerous, since it might lead
    /// to some live data being missed.
    ///
    /// The implementation of this method should do the minimum amount of work
    /// to determine the live set. Actual deletion of garbage should be done
    /// in the gc_sweep phase.
    fn gc_mark(
        &self,
        extra_roots: impl IntoIterator<Item = io::Result<HashAndFormat>>,
    ) -> impl Stream<Item = GcMarkEvent> + Unpin {
        Gen::new(|co| async move {
            if let Err(e) = gc_mark_task(self, extra_roots, &co).await {
                co.yield_(GcMarkEvent::Error(e)).await;
            }
        })
    }

    /// Remove all blobs that are not marked as live.
    ///
    /// Poll this stream to completion to perform a full gc sweep. Not polling this stream
    /// to completion just means that some garbage will remain in the database.
    ///
    /// Sweeping might take long, but it can safely be done in the background.
<<<<<<< HEAD
    fn gc_sweep(&self) -> LocalBoxStream<'_, GcSweepEvent> {
=======
    fn gc_sweep(&self) -> impl Stream<Item = GcSweepEvent> + Unpin {
>>>>>>> 4615915f
        Gen::new(|co| async move {
            if let Err(e) = gc_sweep_task(self, &co).await {
                co.yield_(GcSweepEvent::Error(e)).await;
            }
        })
    }

    /// Clear the live set.
    fn clear_live(&self);

    /// Add the given hashes to the live set.
    ///
    /// This is used by the gc mark phase to mark roots as live.
    fn add_live(&self, live: impl IntoIterator<Item = Hash>);

    /// True if the given hash is live.
    fn is_live(&self, hash: &Hash) -> bool;

    /// physically delete the given hashes from the store.
<<<<<<< HEAD
    fn delete(&self, hashes: Vec<Hash>) -> BoxFuture<'_, io::Result<()>>;
=======
    fn delete(&self, hashes: Vec<Hash>) -> impl Future<Output = io::Result<()>> + Send;
>>>>>>> 4615915f
}

/// Implementation of the gc method.
async fn gc_mark_task<'a>(
    store: &'a impl Store,
    extra_roots: impl IntoIterator<Item = io::Result<HashAndFormat>> + 'a,
    co: &Co<GcMarkEvent>,
) -> anyhow::Result<()> {
    macro_rules! debug {
        ($($arg:tt)*) => {
            co.yield_(GcMarkEvent::CustomDebug(format!($($arg)*))).await;
        };
    }
    macro_rules! warn {
        ($($arg:tt)*) => {
            co.yield_(GcMarkEvent::CustomWarning(format!($($arg)*), None)).await;
        };
    }
    let mut roots = BTreeSet::new();
    debug!("traversing tags");
    for item in store.tags()? {
        let (name, haf) = item?;
        debug!("adding root {:?} {:?}", name, haf);
        roots.insert(haf);
    }
    debug!("traversing temp roots");
    for haf in store.temp_tags() {
        debug!("adding temp pin {:?}", haf);
        roots.insert(haf);
    }
    debug!("traversing extra roots");
    for haf in extra_roots {
        let haf = haf?;
        debug!("adding extra root {:?}", haf);
        roots.insert(haf);
    }
    let mut live: BTreeSet<Hash> = BTreeSet::new();
    for HashAndFormat { hash, format } in roots {
        // we need to do this for all formats except raw
        if live.insert(hash) && !format.is_raw() {
            let Some(entry) = store.get(&hash)? else {
                warn!("gc: {} not found", hash);
                continue;
            };
            if !entry.is_complete() {
                warn!("gc: {} is partial", hash);
                continue;
            }
            let Ok(reader) = entry.data_reader().await else {
                warn!("gc: {} creating data reader failed", hash);
                continue;
            };
            let Ok((mut stream, count)) = parse_hash_seq(reader).await else {
                warn!("gc: {} parse failed", hash);
                continue;
            };
            debug!("parsed collection {} {:?}", hash, count);
            loop {
                let item = match stream.next().await {
                    Ok(Some(item)) => item,
                    Ok(None) => break,
                    Err(_err) => {
                        warn!("gc: {} parse failed", hash);
                        break;
                    }
                };
                // if format != raw we would have to recurse here by adding this to current
                live.insert(item);
            }
        }
    }
    debug!("gc mark done. found {} live blobs", live.len());
    store.add_live(live);
    Ok(())
}

async fn gc_sweep_task<'a>(store: &'a impl Store, co: &Co<GcSweepEvent>) -> anyhow::Result<()> {
    let blobs = store.blobs()?.chain(store.partial_blobs()?);
    let mut count = 0;
    let mut batch = Vec::new();
    for hash in blobs {
        let hash = hash?;
        if !store.is_live(&hash) {
            batch.push(hash);
            count += 1;
        }
        if batch.len() >= 100 {
            store.delete(batch.clone()).await?;
            batch.clear();
        }
    }
    if !batch.is_empty() {
        store.delete(batch).await?;
    }
    co.yield_(GcSweepEvent::CustomDebug(format!(
        "deleted {} blobs",
        count
    )))
    .await;
    Ok(())
}

/// An event related to GC
#[derive(Debug)]
pub enum GcMarkEvent {
    /// A custom event (info)
    CustomDebug(String),
    /// A custom non critical error
    CustomWarning(String, Option<anyhow::Error>),
    /// An unrecoverable error during GC
    Error(anyhow::Error),
}

/// An event related to GC
#[derive(Debug)]
pub enum GcSweepEvent {
    /// A custom event (debug)
    CustomDebug(String),
    /// A custom non critical error
    CustomWarning(String, Option<anyhow::Error>),
    /// An unrecoverable error during GC
    Error(anyhow::Error),
}

/// Progress messages for an import operation
///
/// An import operation involves computing the outboard of a file, and then
/// either copying or moving the file into the database.
#[allow(missing_docs)]
#[derive(Debug)]
pub enum ImportProgress {
    /// Found a path
    ///
    /// This will be the first message for an id
    Found { id: u64, name: String },
    /// Progress when copying the file to the store
    ///
    /// This will be omitted if the store can use the file in place
    ///
    /// There will be multiple of these messages for an id
    CopyProgress { id: u64, offset: u64 },
    /// Determined the size
    ///
    /// This will come after `Found` and zero or more `CopyProgress` messages.
    /// For unstable files, determining the size will only be done once the file
    /// is fully copied.
    Size { id: u64, size: u64 },
    /// Progress when computing the outboard
    ///
    /// There will be multiple of these messages for an id
    OutboardProgress { id: u64, offset: u64 },
    /// Done computing the outboard
    ///
    /// This comes after `Size` and zero or more `OutboardProgress` messages
    OutboardDone { id: u64, hash: Hash },
}

/// The import mode describes how files will be imported.
///
/// This is a hint to the import trait method. For some implementations, this
/// does not make any sense. E.g. an in memory implementation will always have
/// to copy the file into memory. Also, a disk based implementation might choose
/// to copy small files even if the mode is `Reference`.
#[derive(Debug, Clone, Copy, PartialEq, Eq, Default)]
pub enum ImportMode {
    /// This mode will copy the file into the database before hashing.
    ///
    /// This is the safe default because the file can not be accidentally modified
    /// after it has been imported.
    #[default]
    Copy,
    /// This mode will try to reference the file in place and assume it is unchanged after import.
    ///
    /// This has a large performance and storage benefit, but it is less safe since
    /// the file might be modified after it has been imported.
    ///
    /// Stores are allowed to ignore this mode and always copy the file, e.g.
    /// if the file is very small or if the store does not support referencing files.
    TryReference,
}
/// The import mode describes how files will be imported.
///
/// This is a hint to the import trait method. For some implementations, this
/// does not make any sense. E.g. an in memory implementation will always have
/// to copy the file into memory. Also, a disk based implementation might choose
/// to copy small files even if the mode is `Reference`.
#[derive(Debug, Clone, Copy, PartialEq, Eq, Default)]
pub enum ExportMode {
    /// This mode will copy the file to the target directory.
    ///
    /// This is the safe default because the file can not be accidentally modified
    /// after it has been exported.
    #[default]
    Copy,
    /// This mode will try to move the file to the target directory and then reference it from
    /// the database.
    ///
    /// This has a large performance and storage benefit, but it is less safe since
    /// the file might be modified in the target directory after it has been exported.
    ///
    /// Stores are allowed to ignore this mode and always copy the file, e.g.
    /// if the file is very small or if the store does not support referencing files.
    TryReference,
}

#[allow(missing_docs)]
#[derive(Debug)]
pub enum ExportProgress {
    /// Starting to export to a file
    ///
    /// This will be the first message for an id
    Start {
        id: u64,
        hash: Hash,
        path: PathBuf,
        stable: bool,
    },
    /// Progress when copying the file to the target
    ///
    /// This will be omitted if the store can move the file or use copy on write
    ///
    /// There will be multiple of these messages for an id
    Progress { id: u64, offset: u64 },
    /// Done exporting
    Done { id: u64 },
}

/// Progress updates for the provide operation
#[derive(Debug, Serialize, Deserialize)]
pub enum ValidateProgress {
    /// started validating
    Starting {
        /// The total number of entries to validate
        total: u64,
    },
    /// We started validating an entry
    Entry {
        /// a new unique id for this entry
        id: u64,
        /// the hash of the entry
        hash: Hash,
        /// location of the entry.
        ///
        /// In case of a file, this is the path to the file.
        /// Otherwise it might be an url or something else to uniquely identify the entry.
        path: Option<String>,
        /// the size of the entry
        size: u64,
    },
    /// We got progress ingesting item `id`.
    Progress {
        /// The unique id of the entry.
        id: u64,
        /// The offset of the progress, in bytes.
        offset: u64,
    },
    /// We are done with `id`
    Done {
        /// The unique id of the entry.
        id: u64,
        /// An error if we failed to validate the entry.
        error: Option<String>,
    },
    /// We are done with the whole operation.
    AllDone,
    /// We got an error and need to abort.
    Abort(RpcError),
}

/// Database events
#[derive(Debug, Clone, PartialEq, Eq)]
pub enum Event {
    /// A GC was started
    GcStarted,
    /// A GC was completed
    GcCompleted,
}<|MERGE_RESOLUTION|>--- conflicted
+++ resolved
@@ -6,15 +6,7 @@
     ChunkRanges,
 };
 use bytes::Bytes;
-<<<<<<< HEAD
-use futures::{
-    future::{self, BoxFuture, LocalBoxFuture},
-    stream::LocalBoxStream,
-    FutureExt, Stream, StreamExt,
-};
-=======
 use futures::{future, Future, Stream};
->>>>>>> 4615915f
 use genawaiter::rc::{Co, Gen};
 use iroh_base::rpc::RpcError;
 use iroh_io::{AsyncSliceReader, AsyncSliceWriter};
@@ -115,11 +107,7 @@
 /// A partial entry
 pub trait PartialMapEntry<D: PartialMap>: MapEntry<D> {
     /// Get a batch writer
-<<<<<<< HEAD
-    fn batch_writer(&self) -> BoxFuture<'_, io::Result<D::BatchWriter>>;
-=======
     fn batch_writer(&self) -> impl Future<Output = io::Result<D::BatchWriter>> + Send;
->>>>>>> 4615915f
 }
 
 /// An async batch interface for writing bao content items to a pair of data and
@@ -147,54 +135,26 @@
     ///
     /// Batch is a vec so it can be moved into a task, which is unfortunately
     /// necessary in typical io code.
-<<<<<<< HEAD
-    ///
-    /// TODO: return impl Future<...> once we got 1.75
-=======
->>>>>>> 4615915f
     fn write_batch(
         &mut self,
         size: u64,
         batch: Vec<BaoContentItem>,
-<<<<<<< HEAD
-    ) -> LocalBoxFuture<'_, io::Result<()>>;
-=======
     ) -> impl Future<Output = io::Result<()>>;
->>>>>>> 4615915f
 
     /// Sync the written data to permanent storage, if applicable.
     /// E.g. for a file based implementation, this would call sync_data
     /// on all files.
-<<<<<<< HEAD
-    ///
-    /// TODO: return impl Future<...> once we got 1.75
-    fn sync(&mut self) -> LocalBoxFuture<'_, io::Result<()>>;
-=======
     fn sync(&mut self) -> impl Future<Output = io::Result<()>>;
->>>>>>> 4615915f
 }
 
 /// Implement BaoBatchWriter for mutable references
 impl<W: BaoBatchWriter> BaoBatchWriter for &mut W {
-<<<<<<< HEAD
-    fn write_batch(
-        &mut self,
-        size: u64,
-        batch: Vec<BaoContentItem>,
-    ) -> LocalBoxFuture<'_, io::Result<()>> {
-        (**self).write_batch(size, batch)
-    }
-
-    fn sync(&mut self) -> LocalBoxFuture<'_, io::Result<()>> {
-        (**self).sync()
-=======
     async fn write_batch(&mut self, size: u64, batch: Vec<BaoContentItem>) -> io::Result<()> {
         (**self).write_batch(size, batch).await
     }
 
     async fn sync(&mut self) -> io::Result<()> {
         (**self).sync().await
->>>>>>> 4615915f
     }
 }
 
@@ -224,38 +184,6 @@
 impl<W: BaoBatchWriter, F: Fn(u64, usize) -> io::Result<()> + 'static> BaoBatchWriter
     for FallibleProgressBatchWriter<W, F>
 {
-<<<<<<< HEAD
-    fn write_batch(
-        &mut self,
-        size: u64,
-        batch: Vec<BaoContentItem>,
-    ) -> LocalBoxFuture<'_, io::Result<()>> {
-        // todo: remove all this boxing once we got 1.75
-        async move {
-            // find the offset and length of the first (usually only) chunk
-            let chunk = batch
-                .iter()
-                .filter_map(|item| {
-                    if let BaoContentItem::Leaf(leaf) = item {
-                        Some((leaf.offset.0, leaf.data.len()))
-                    } else {
-                        None
-                    }
-                })
-                .next();
-            self.0.write_batch(size, batch).await?;
-            // call the progress callback
-            if let Some((offset, len)) = chunk {
-                (self.1)(offset, len)?;
-            }
-            Ok(())
-        }
-        .boxed_local()
-    }
-
-    fn sync(&mut self) -> LocalBoxFuture<'_, io::Result<()>> {
-        self.0.sync()
-=======
     async fn write_batch(&mut self, size: u64, batch: Vec<BaoContentItem>) -> io::Result<()> {
         // find the offset and length of the first (usually only) chunk
         let chunk = batch
@@ -278,7 +206,6 @@
 
     async fn sync(&mut self) -> io::Result<()> {
         self.0.sync().await
->>>>>>> 4615915f
     }
 }
 
@@ -299,35 +226,6 @@
     D: AsyncSliceWriter,
     O: OutboardMut,
 {
-<<<<<<< HEAD
-    fn write_batch(
-        &mut self,
-        _size: u64,
-        batch: Vec<BaoContentItem>,
-    ) -> LocalBoxFuture<'_, io::Result<()>> {
-        async move {
-            for item in batch {
-                match item {
-                    BaoContentItem::Parent(parent) => {
-                        self.outboard.save(parent.node, &parent.pair).await?;
-                    }
-                    BaoContentItem::Leaf(leaf) => {
-                        self.data.write_bytes_at(leaf.offset.0, leaf.data).await?;
-                    }
-                }
-            }
-            Ok(())
-        }
-        .boxed_local()
-    }
-
-    fn sync(&mut self) -> LocalBoxFuture<'_, io::Result<()>> {
-        async move {
-            future::try_join(self.data.sync(), self.outboard.sync()).await?;
-            Ok(())
-        }
-        .boxed_local()
-=======
     async fn write_batch(&mut self, _size: u64, batch: Vec<BaoContentItem>) -> io::Result<()> {
         for item in batch {
             match item {
@@ -345,7 +243,6 @@
     async fn sync(&mut self) -> io::Result<()> {
         future::try_join(self.data.sync(), self.outboard.sync()).await?;
         Ok(())
->>>>>>> 4615915f
     }
 }
 
@@ -395,14 +292,10 @@
     fn temp_tags(&self) -> Box<dyn Iterator<Item = HashAndFormat> + Send + Sync + 'static>;
 
     /// Validate the database
-<<<<<<< HEAD
-    fn validate(&self, tx: mpsc::Sender<ValidateProgress>) -> BoxFuture<'_, io::Result<()>>;
-=======
     fn validate(
         &self,
         tx: mpsc::Sender<ValidateProgress>,
     ) -> impl Future<Output = io::Result<()>> + Send;
->>>>>>> 4615915f
 
     /// list partial blobs in the database
     fn partial_blobs(&self) -> io::Result<DbIter<Hash>>;
@@ -511,11 +404,7 @@
     /// to completion just means that some garbage will remain in the database.
     ///
     /// Sweeping might take long, but it can safely be done in the background.
-<<<<<<< HEAD
-    fn gc_sweep(&self) -> LocalBoxStream<'_, GcSweepEvent> {
-=======
     fn gc_sweep(&self) -> impl Stream<Item = GcSweepEvent> + Unpin {
->>>>>>> 4615915f
         Gen::new(|co| async move {
             if let Err(e) = gc_sweep_task(self, &co).await {
                 co.yield_(GcSweepEvent::Error(e)).await;
@@ -535,11 +424,7 @@
     fn is_live(&self, hash: &Hash) -> bool;
 
     /// physically delete the given hashes from the store.
-<<<<<<< HEAD
-    fn delete(&self, hashes: Vec<Hash>) -> BoxFuture<'_, io::Result<()>>;
-=======
     fn delete(&self, hashes: Vec<Hash>) -> impl Future<Output = io::Result<()>> + Send;
->>>>>>> 4615915f
 }
 
 /// Implementation of the gc method.
