//! Implementation of [`super::Getter`] used for testing.

<<<<<<< HEAD
use std::{sync::Arc, time::Duration};

use futures_lite::FutureExt;
=======
>>>>>>> 2dfd0aef
use parking_lot::RwLock;

use super::*;

#[derive(Default, Clone)]
pub(super) struct TestingGetter(Arc<RwLock<TestingGetterInner>>);

#[derive(Default)]
struct TestingGetterInner {
    /// How long requests take.
    request_duration: Duration,
    /// History of requests performed by the [`Getter`] and if they were successful.
    request_history: Vec<(DownloadKind, NodeId)>,
}

impl Getter for TestingGetter {
    // since for testing we don't need a real connection, just keep track of what peer is the
    // request being sent to
    type Connection = NodeId;

    fn get(&mut self, kind: DownloadKind, peer: NodeId) -> GetFut {
        let mut inner = self.0.write();
        inner.request_history.push((kind, peer));
        let request_duration = inner.request_duration;
        async move {
            tokio::time::sleep(request_duration).await;
            Ok(Stats::default())
        }
        .boxed_local()
    }
}

impl TestingGetter {
    pub(super) fn set_request_duration(&self, request_duration: Duration) {
        self.0.write().request_duration = request_duration;
    }
    /// Verify that the request history is as expected
    #[track_caller]
    pub(super) fn assert_history(&self, history: &[(DownloadKind, NodeId)]) {
        assert_eq!(self.0.read().request_history, history);
    }
}<|MERGE_RESOLUTION|>--- conflicted
+++ resolved
@@ -1,11 +1,6 @@
 //! Implementation of [`super::Getter`] used for testing.
 
-<<<<<<< HEAD
-use std::{sync::Arc, time::Duration};
-
 use futures_lite::FutureExt;
-=======
->>>>>>> 2dfd0aef
 use parking_lot::RwLock;
 
 use super::*;
