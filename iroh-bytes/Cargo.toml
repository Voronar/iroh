--- conflicted
+++ resolved
@@ -63,19 +63,14 @@
 rcgen = "0.12.0"
 rustls = { version = "0.21.11", default-features = false, features = ["quic"] }
 tempfile = "3.10.0"
+futures-util = "0.3.30"
 
 [features]
 default = ["fs-store"]
-<<<<<<< HEAD
+downloader = ["dep:iroh-net", "dep:parking_lot", "tokio-util/time", "dep:hashlink"]
 fs-store = ["dep:reflink-copy", "redb", "dep:redb_v1", "dep:tempfile"]
-downloader = ["dep:iroh-net", "dep:parking_lot", "tokio-util/time"]
 metrics = ["dep:iroh-metrics"]
 redb = ["dep:redb"]
-=======
-downloader = ["iroh-net", "parking_lot", "tokio-util/time", "hashlink"]
-fs-store = ["reflink-copy", "redb", "redb_v1", "tempfile"]
-metrics = ["iroh-metrics"]
->>>>>>> 93290e3f
 
 [[example]]
 name = "provide-bytes"
