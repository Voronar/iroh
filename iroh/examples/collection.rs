--- conflicted
+++ resolved
@@ -6,15 +6,9 @@
 //! This is using an in memory database and a random node id.
 //! run this example from the project root:
 //!     $ cargo run -p collection
-<<<<<<< HEAD
-use iroh::bytes::util::runtime;
 use iroh::collection::Collection;
 use iroh_bytes::{BlobFormat, Hash};
-=======
-use iroh::collection::{Blob, Collection};
-use iroh_bytes::BlobFormat;
 use tokio_util::task::LocalPoolHandle;
->>>>>>> 860563f5
 use tracing_subscriber::{prelude::*, EnvFilter};
 
 // set the RUST_LOG env var to one of {debug,info,warn} to see logging info
