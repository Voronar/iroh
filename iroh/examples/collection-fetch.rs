//! An example that fetches an iroh collection and prints the contents.
//! Will only work with collections that contain text, and is meant as a companion to the and `collection-provide` example.
//!
//! This is using an in memory database and a random node id.
//! Run the `collection-provide` example, which will give you instructions on how to run this example.
<<<<<<< HEAD
use anyhow::{bail, Context, Result};
use iroh::{
    client::BlobDownloadProgress,
    rpc_protocol::{BlobDownloadRequest, DownloadMode},
};
=======
use anyhow::{bail, ensure, Context, Result};
use iroh::rpc_protocol::BlobDownloadRequest;
>>>>>>> c7764780
use iroh_bytes::BlobFormat;
use std::env;
use std::str::FromStr;
use tracing_subscriber::{prelude::*, EnvFilter};

// set the RUST_LOG env var to one of {debug,info,warn} to see logging info
pub fn setup_logging() {
    tracing_subscriber::registry()
        .with(tracing_subscriber::fmt::layer().with_writer(std::io::stderr))
        .with(EnvFilter::from_default_env())
        .try_init()
        .ok();
}

#[tokio::main]
async fn main() -> Result<()> {
    setup_logging();
    println!("\ncollection fetch example!");
    // get the ticket
    let args: Vec<String> = env::args().collect();

    if args.len() != 2 {
        bail!("expected one argument [BLOB_TICKET]\n\nGet a ticket by running the follow command in a separate terminal:\n\n`cargo run --example collection-provide`");
    }

    // deserialize ticket string into a ticket
    let ticket =
        iroh::ticket::BlobTicket::from_str(&args[1]).context("failed parsing blob ticket\n\nGet a ticket by running the follow command in a separate terminal:\n\n`cargo run --example collection-provide`")?;

    // create a new node
    let node = iroh::node::Node::memory().spawn().await?;

    println!("fetching hash:  {}", ticket.hash());
    println!("node id:        {}", node.node_id());
    println!("node listening addresses:");
    let addrs = node.my_addr().await?;
    for addr in addrs.direct_addresses() {
        println!("\t{:?}", addr);
    }
    println!(
        "node DERP server url: {:?}",
        node.my_derp()
            .expect("a default DERP url should be provided")
            .to_string()
    );
    let req = BlobDownloadRequest {
        // The hash of the content we are trying to download. Provided in the ticket.
        hash: ticket.hash(),

        // The format here is referring to the `BlobFormat`. We can request to download a single blob (which you can think of as a single file) or a `HashSeq` ("hash sequence"), which is a list of blobs you want to download.
        // Iroh has a special kind of `HashSeq` called a "collection". A collection is just a `HashSeq` that reserves the first blob in the sequence for metadata about the `HashSeq`
        // The metadata primarily contains the names of the blobs, which allows us, for example, to preserve filenames.
        // When interacting with the iroh API, you will most likely be using blobs and collections.
        format: ticket.format(),

        // The `peer` field is a `NodeAddr`, which combines all of the known address information we have for the remote node.
        // This includes the `node_id` (or `PublicKey` of the node), any direct UDP addresses we know about for that node, as well as the DERP url of that node. The DERP url is the url of the DERP server that that node is connected to.
        // If the direct UDP addresses to that node do not work, than we can use the DERP node to attempt to holepunch between your current node and the remote node.
        // If holepunching fails, iroh will use the DERP node to proxy a connection to the remote node over HTTPS.
        // Thankfully, the ticket contains all of this information
        peer: ticket.node_addr().clone(),

        // You can create a special tag name (`SetTagOption::Named`), or create an automatic tag that is derived from the timestamp.
        tag: iroh::rpc_protocol::SetTagOption::Auto,

        // The `DownloadLocation` can be `Internal`, which saves the blob in the internal data store, or `External`, which saves the data to the provided path (and optionally also inside the iroh internal data store as well).
        out: iroh::rpc_protocol::DownloadLocation::Internal,

        // Whether to use the download queue, or do a direct download.
        mode: DownloadMode::Direct,
    };

    // `download` returns a stream of `DownloadProgress` events. You can iterate through these updates to get progress on the state of your download.
    let download_stream = node.blobs.download(req).await?;

    // You can also just `await` the stream, which poll the `DownloadProgress` stream for you.
    let outcome = download_stream.await.context("unable to download hash")?;

    println!(
        "\ndownloaded {} bytes from node {}",
        outcome.downloaded_size,
        ticket.node_addr().node_id
    );

    // Get the content we have just fetched from the iroh database.
    ensure!(
        ticket.format() == BlobFormat::HashSeq,
        "'collection' example expects to fetch a collection, but the ticket indicates a single blob."
    );

    // If the `BlobFormat` is `HashSeq`, then we can assume for the example (and for any `HashSeq` that is derived from any iroh API), that it can be parsed as a `Collection`
    // A `Collection` is a special `HashSeq`, where we preserve the names of any blobs added to the collection. (We do this by designating the first entry in the `Collection` as meta data.)
    // To get the content of the collection, we first get the collection from the database using the `blobs` API
    let collection = node
        .blobs
        .get_collection(ticket.hash())
        .await
        .context("expect hash with `BlobFormat::HashSeq` to be a collection")?;

    // Then we iterate through the collection, which gives us the name and hash of each entry in the collection.
    for (name, hash) in collection.iter() {
        println!("\nname: {name}, hash: {hash}");
        // Use the hash of the blob to get the content.
        let content = node.blobs.read_to_bytes(*hash).await?;
        let s = std::str::from_utf8(&content).context("unable to parse blob as as utf-8 string")?;
        println!("{s}");
    }

    Ok(())
}<|MERGE_RESOLUTION|>--- conflicted
+++ resolved
@@ -3,16 +3,8 @@
 //!
 //! This is using an in memory database and a random node id.
 //! Run the `collection-provide` example, which will give you instructions on how to run this example.
-<<<<<<< HEAD
-use anyhow::{bail, Context, Result};
-use iroh::{
-    client::BlobDownloadProgress,
-    rpc_protocol::{BlobDownloadRequest, DownloadMode},
-};
-=======
 use anyhow::{bail, ensure, Context, Result};
-use iroh::rpc_protocol::BlobDownloadRequest;
->>>>>>> c7764780
+use iroh::rpc_protocol::{BlobDownloadRequest, DownloadMode};
 use iroh_bytes::BlobFormat;
 use std::env;
 use std::str::FromStr;
