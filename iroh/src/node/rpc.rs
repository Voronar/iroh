use std::fmt::Debug;
use std::io;
use std::sync::{Arc, Mutex};
use std::time::Duration;

use anyhow::{anyhow, ensure, Result};
use futures_buffered::BufferedStreamExt;
use futures_lite::{Stream, StreamExt};
use genawaiter::sync::{Co, Gen};
use iroh_base::rpc::{RpcError, RpcResult};
use iroh_blobs::downloader::{DownloadRequest, Downloader};
use iroh_blobs::export::ExportProgress;
use iroh_blobs::format::collection::Collection;
use iroh_blobs::get::db::DownloadProgress;
use iroh_blobs::get::Stats;
use iroh_blobs::store::{ConsistencyCheckProgress, ExportFormat, ImportProgress, MapEntry};
use iroh_blobs::util::local_pool::LocalPoolHandle;
use iroh_blobs::util::progress::{AsyncChannelProgressSender, ProgressSender};
use iroh_blobs::util::SetTagOption;
use iroh_blobs::BlobFormat;
use iroh_blobs::{
    provider::AddProgress,
    store::{Store as BaoStore, ValidateProgress},
    HashAndFormat,
};
use iroh_io::AsyncSliceReader;
use iroh_net::relay::RelayUrl;
use iroh_net::{Endpoint, NodeAddr, NodeId};
use quic_rpc::server::{RpcChannel, RpcServerError};
use tokio::task::JoinSet;
use tokio_util::either::Either;
use tracing::{debug, info, warn};

use crate::client::{
    blobs::{BlobInfo, DownloadMode, IncompleteBlobInfo, WrapOption},
    tags::TagInfo,
    NodeStatus,
};
use crate::node::{docs::DocsEngine, NodeInner};
use crate::rpc_protocol::{
    authors, blobs,
    blobs::{
        AddPathRequest, AddPathResponse, AddStreamRequest, AddStreamResponse, AddStreamUpdate,
        ConsistencyCheckRequest, CreateCollectionRequest, CreateCollectionResponse, DeleteRequest,
        DownloadRequest as BlobDownloadRequest, DownloadResponse, ExportRequest, ExportResponse,
        ListIncompleteRequest, ListRequest, ReadAtRequest, ReadAtResponse, ValidateRequest,
    },
    docs::Request as DocsRequest,
    docs::{
        ExportFileRequest, ExportFileResponse, ImportFileRequest, ImportFileResponse,
        SetHashRequest,
    },
    gossip, node,
    node::{
        AddAddrRequest, AddrRequest, ConnectionInfoRequest, ConnectionInfoResponse,
        ConnectionsRequest, ConnectionsResponse, IdRequest, NodeWatchRequest, RelayRequest,
        ShutdownRequest, StatsRequest, StatsResponse, StatusRequest, WatchResponse,
    },
    tags,
    tags::{DeleteRequest as TagDeleteRequest, ListRequest as ListTagsRequest},
    Request, RpcService,
};

use super::IrohServerEndpoint;

mod docs;

const HEALTH_POLL_WAIT: Duration = Duration::from_secs(1);
/// Chunk size for getting blobs over RPC
const RPC_BLOB_GET_CHUNK_SIZE: usize = 1024 * 64;
/// Channel cap for getting blobs over RPC
const RPC_BLOB_GET_CHANNEL_CAP: usize = 2;
/// Name used for logging when new node addresses are added from gossip.
const BLOB_DOWNLOAD_SOURCE_NAME: &str = "blob_download";

#[derive(Debug, Clone)]
pub(crate) struct Handler<D> {
    pub(crate) inner: Arc<NodeInner<D>>,
}

impl<D> Handler<D> {
    pub fn new(inner: Arc<NodeInner<D>>) -> Self {
        Self { inner }
    }
}

impl<D: BaoStore> Handler<D> {
    fn docs(&self) -> Option<&DocsEngine> {
        self.inner.docs.as_ref()
    }

    async fn with_docs<T, F, Fut>(self, f: F) -> RpcResult<T>
    where
        T: Send + 'static,
        F: FnOnce(DocsEngine) -> Fut,
        Fut: std::future::Future<Output = RpcResult<T>>,
    {
        if let Some(docs) = self.docs() {
            let docs = docs.clone();
            f(docs).await
        } else {
            Err(docs_disabled())
        }
    }

    fn with_docs_stream<T, F, S>(self, f: F) -> impl Stream<Item = RpcResult<T>>
    where
        T: Send + 'static,
        F: FnOnce(DocsEngine) -> S,
        S: Stream<Item = RpcResult<T>>,
    {
        if let Some(docs) = self.docs() {
            let docs = docs.clone();
            Either::Left(f(docs))
        } else {
            Either::Right(futures_lite::stream::once(Err(docs_disabled())))
        }
    }

    pub(crate) fn spawn_rpc_request(
        inner: Arc<NodeInner<D>>,
        join_set: &mut JoinSet<anyhow::Result<()>>,
        accepting: quic_rpc::server::Accepting<RpcService, IrohServerEndpoint>,
    ) {
        let handler = Self::new(inner);
        join_set.spawn(async move {
            let (msg, chan) = accepting.read_first().await?;
            if let Err(err) = handler.handle_rpc_request(msg, chan).await {
                warn!("rpc request handler error: {err:?}");
            }
            Ok(())
        });
    }

    async fn handle_node_request(
        self,
        msg: node::Request,
        chan: RpcChannel<RpcService, IrohServerEndpoint>,
    ) -> Result<(), RpcServerError<IrohServerEndpoint>> {
        use node::Request::*;
        debug!("handling node request: {msg}");
        match msg {
            Watch(msg) => chan.server_streaming(msg, self, Self::node_watch).await,
            Status(msg) => chan.rpc(msg, self, Self::node_status).await,
            Id(msg) => chan.rpc(msg, self, Self::node_id).await,
            Addr(msg) => chan.rpc(msg, self, Self::node_addr).await,
            Relay(msg) => chan.rpc(msg, self, Self::node_relay).await,
            Shutdown(msg) => chan.rpc(msg, self, Self::node_shutdown).await,
            Stats(msg) => chan.rpc(msg, self, Self::node_stats).await,
            Connections(msg) => {
                chan.server_streaming(msg, self, Self::node_connections)
                    .await
            }
            ConnectionInfo(msg) => chan.rpc(msg, self, Self::node_connection_info).await,
            AddAddr(msg) => chan.rpc(msg, self, Self::node_add_addr).await,
        }
    }

    async fn handle_blobs_request(
        self,
        msg: blobs::Request,
        chan: RpcChannel<RpcService, IrohServerEndpoint>,
    ) -> Result<(), RpcServerError<IrohServerEndpoint>> {
        use blobs::Request::*;
        debug!("handling blob request: {msg}");
        match msg {
            List(msg) => chan.server_streaming(msg, self, Self::blob_list).await,
            ListIncomplete(msg) => {
                chan.server_streaming(msg, self, Self::blob_list_incomplete)
                    .await
            }
            CreateCollection(msg) => chan.rpc(msg, self, Self::create_collection).await,
            Delete(msg) => chan.rpc(msg, self, Self::blob_delete_blob).await,
            AddPath(msg) => {
                chan.server_streaming(msg, self, Self::blob_add_from_path)
                    .await
            }
            Download(msg) => chan.server_streaming(msg, self, Self::blob_download).await,
            Export(msg) => chan.server_streaming(msg, self, Self::blob_export).await,
            Validate(msg) => chan.server_streaming(msg, self, Self::blob_validate).await,
            Fsck(msg) => {
                chan.server_streaming(msg, self, Self::blob_consistency_check)
                    .await
            }
            ReadAt(msg) => chan.server_streaming(msg, self, Self::blob_read_at).await,
            AddStream(msg) => chan.bidi_streaming(msg, self, Self::blob_add_stream).await,
            AddStreamUpdate(_msg) => Err(RpcServerError::UnexpectedUpdateMessage),
        }
    }

    async fn handle_tags_request(
        self,
        msg: tags::Request,
        chan: RpcChannel<RpcService, IrohServerEndpoint>,
    ) -> Result<(), RpcServerError<IrohServerEndpoint>> {
        use tags::Request::*;
        match msg {
            ListTags(msg) => chan.server_streaming(msg, self, Self::blob_list_tags).await,
            DeleteTag(msg) => chan.rpc(msg, self, Self::blob_delete_tag).await,
        }
    }

    async fn handle_gossip_request(
        self,
        msg: gossip::Request,
        chan: RpcChannel<RpcService, IrohServerEndpoint>,
    ) -> Result<(), RpcServerError<IrohServerEndpoint>> {
        use gossip::Request::*;
        match msg {
            Subscribe(msg) => {
                chan.bidi_streaming(msg, self, |handler, req, updates| {
                    handler.inner.gossip_dispatcher.subscribe_with_opts(
                        req.topic,
                        iroh_gossip::dispatcher::SubscribeOptions {
                            bootstrap: req.bootstrap,
                            subscription_capacity: req.subscription_capacity,
                        },
                        Box::new(updates),
                    )
                })
                .await
            }
            Update(_msg) => Err(RpcServerError::UnexpectedUpdateMessage),
        }
    }

    async fn handle_authors_request(
        self,
        msg: authors::Request,
        chan: RpcChannel<RpcService, IrohServerEndpoint>,
    ) -> Result<(), RpcServerError<IrohServerEndpoint>> {
        use authors::Request::*;
        match msg {
            List(msg) => {
                chan.server_streaming(msg, self, |handler, req: authors::ListRequest| {
                    handler.with_docs_stream(|docs| docs.author_list(req))
                })
                .await
            }
            Create(msg) => {
                chan.rpc(msg, self, |handler, req| {
                    handler.with_docs(|docs| async move { docs.author_create(req).await })
                })
                .await
            }
            Import(msg) => {
                chan.rpc(msg, self, |handler, req| {
                    handler.with_docs(|docs| async move { docs.author_import(req).await })
                })
                .await
            }
            Export(msg) => {
                chan.rpc(msg, self, |handler, req| {
                    handler.with_docs(|docs| async move { docs.author_export(req).await })
                })
                .await
            }
            Delete(msg) => {
                chan.rpc(msg, self, |handler, req| {
                    handler.with_docs(|docs| async move { docs.author_delete(req).await })
                })
                .await
            }
            GetDefault(msg) => {
                chan.rpc(msg, self, |handler, req| {
                    handler.with_docs(|docs| async move { Ok(docs.author_default(req)) })
                })
                .await
            }
            SetDefault(msg) => {
                chan.rpc(msg, self, |handler, req| {
                    handler.with_docs(|docs| async move { docs.author_set_default(req).await })
                })
                .await
            }
        }
    }

    async fn handle_docs_request(
        self,
        msg: DocsRequest,
        chan: RpcChannel<RpcService, IrohServerEndpoint>,
    ) -> Result<(), RpcServerError<IrohServerEndpoint>> {
        use DocsRequest::*;
        match msg {
            Open(msg) => {
                chan.rpc(msg, self, |handler, req| {
                    handler.with_docs(|docs| async move { docs.doc_open(req).await })
                })
                .await
            }
            Close(msg) => {
                chan.rpc(msg, self, |handler, req| {
                    handler.with_docs(|docs| async move { docs.doc_close(req).await })
                })
                .await
            }
            Status(msg) => {
                chan.rpc(msg, self, |handler, req| {
                    handler.with_docs(|docs| async move { docs.doc_status(req).await })
                })
                .await
            }
            List(msg) => {
                chan.server_streaming(msg, self, |handler, req| {
                    handler.with_docs_stream(|docs| docs.doc_list(req))
                })
                .await
            }
            Create(msg) => {
                chan.rpc(msg, self, |handler, req| {
                    handler.with_docs(|docs| async move { docs.doc_create(req).await })
                })
                .await
            }
            Drop(msg) => {
                chan.rpc(msg, self, |handler, req| {
                    handler.with_docs(|docs| async move { docs.doc_drop(req).await })
                })
                .await
            }
            Import(msg) => {
                chan.rpc(msg, self, |handler, req| {
                    handler.with_docs(|docs| async move { docs.doc_import(req).await })
                })
                .await
            }
            Set(msg) => {
                let blobs_store = self.inner.db.clone();
                chan.rpc(msg, self, |handler, req| {
                    handler.with_docs(|docs| async move { docs.doc_set(&blobs_store, req).await })
                })
                .await
            }
            ImportFile(msg) => {
                chan.server_streaming(msg, self, Self::doc_import_file)
                    .await
            }
            ExportFile(msg) => {
                chan.server_streaming(msg, self, Self::doc_export_file)
                    .await
            }
            Del(msg) => {
                chan.rpc(msg, self, |handler, req| {
                    handler.with_docs(|docs| async move { docs.doc_del(req).await })
                })
                .await
            }
            SetHash(msg) => {
                chan.rpc(msg, self, |handler, req| {
                    handler.with_docs(|docs| async move { docs.doc_set_hash(req).await })
                })
                .await
            }
            Get(msg) => {
                chan.server_streaming(msg, self, |handler, req| {
                    handler.with_docs_stream(|docs| docs.doc_get_many(req))
                })
                .await
            }
            GetExact(msg) => {
                chan.rpc(msg, self, |handler, req| {
                    handler.with_docs(|docs| async move { docs.doc_get_exact(req).await })
                })
                .await
            }
            StartSync(msg) => {
                chan.rpc(msg, self, |handler, req| {
                    handler.with_docs(|docs| async move { docs.doc_start_sync(req).await })
                })
                .await
            }
            Leave(msg) => {
                chan.rpc(msg, self, |handler, req| {
                    handler.with_docs(|docs| async move { docs.doc_leave(req).await })
                })
                .await
            }
            Share(msg) => {
                chan.rpc(msg, self, |handler, req| {
                    handler.with_docs(|docs| async move { docs.doc_share(req).await })
                })
                .await
            }
            Subscribe(msg) => {
                chan.try_server_streaming(msg, self, |handler, req| async move {
                    handler
                        .with_docs(|docs| async move { docs.doc_subscribe(req).await })
                        .await
                })
                .await
            }
            SetDownloadPolicy(msg) => {
                chan.rpc(msg, self, |handler, req| {
                    handler.with_docs(|docs| async move { docs.doc_set_download_policy(req).await })
                })
                .await
            }
            GetDownloadPolicy(msg) => {
                chan.rpc(msg, self, |handler, req| {
                    handler.with_docs(|docs| async move { docs.doc_get_download_policy(req).await })
                })
                .await
            }
            GetSyncPeers(msg) => {
                chan.rpc(msg, self, |handler, req| {
                    handler.with_docs(|docs| async move { docs.doc_get_sync_peers(req).await })
                })
                .await
            }
        }
    }

    pub(crate) async fn handle_rpc_request(
        self,
        msg: Request,
        chan: RpcChannel<RpcService, IrohServerEndpoint>,
    ) -> Result<(), RpcServerError<IrohServerEndpoint>> {
        use Request::*;
        debug!("handling rpc request: {msg}");
        match msg {
            Node(msg) => self.handle_node_request(msg, chan).await,
            Blobs(msg) => self.handle_blobs_request(msg, chan).await,
            Tags(msg) => self.handle_tags_request(msg, chan).await,
            Authors(msg) => self.handle_authors_request(msg, chan).await,
            Docs(msg) => self.handle_docs_request(msg, chan).await,
            Gossip(msg) => self.handle_gossip_request(msg, chan).await,
        }
    }

    fn local_pool_handle(&self) -> LocalPoolHandle {
        self.inner.local_pool_handle.clone()
    }

    async fn blob_list_impl(self, co: &Co<RpcResult<BlobInfo>>) -> io::Result<()> {
        use bao_tree::io::fsm::Outboard;

        let db = self.inner.db.clone();
        for blob in db.blobs().await? {
            let blob = blob?;
            let Some(entry) = db.get(&blob).await? else {
                continue;
            };
            let hash = entry.hash();
            let size = entry.outboard().await?.tree().size();
            let path = "".to_owned();
            co.yield_(Ok(BlobInfo { hash, size, path })).await;
        }
        Ok(())
    }

    async fn blob_list_incomplete_impl(
        self,
        co: &Co<RpcResult<IncompleteBlobInfo>>,
    ) -> io::Result<()> {
        let db = self.inner.db.clone();
        for hash in db.partial_blobs().await? {
            let hash = hash?;
            let Ok(Some(entry)) = db.get_mut(&hash).await else {
                continue;
            };
            if entry.is_complete() {
                continue;
            }
            let size = 0;
            let expected_size = entry.size().value();
            co.yield_(Ok(IncompleteBlobInfo {
                hash,
                size,
                expected_size,
            }))
            .await;
        }
        Ok(())
    }

    fn blob_list(
        self,
        _msg: ListRequest,
    ) -> impl Stream<Item = RpcResult<BlobInfo>> + Send + 'static {
        Gen::new(|co| async move {
            if let Err(e) = self.blob_list_impl(&co).await {
                co.yield_(Err(e.into())).await;
            }
        })
    }

    fn blob_list_incomplete(
        self,
        _msg: ListIncompleteRequest,
    ) -> impl Stream<Item = RpcResult<IncompleteBlobInfo>> + Send + 'static {
        Gen::new(move |co| async move {
            if let Err(e) = self.blob_list_incomplete_impl(&co).await {
                co.yield_(Err(e.into())).await;
            }
        })
    }

    async fn blob_delete_tag(self, msg: TagDeleteRequest) -> RpcResult<()> {
        self.inner.db.set_tag(msg.name, None).await?;
        Ok(())
    }

    async fn blob_delete_blob(self, msg: DeleteRequest) -> RpcResult<()> {
        self.inner.db.delete(vec![msg.hash]).await?;
        Ok(())
    }

    fn blob_list_tags(self, msg: ListTagsRequest) -> impl Stream<Item = TagInfo> + Send + 'static {
        tracing::info!("blob_list_tags");
        Gen::new(|co| async move {
            let tags = self.inner.db.tags().await.unwrap();
            #[allow(clippy::manual_flatten)]
            for item in tags {
                if let Ok((name, HashAndFormat { hash, format })) = item {
                    if (format.is_raw() && msg.raw) || (format.is_hash_seq() && msg.hash_seq) {
                        co.yield_(TagInfo { name, hash, format }).await;
                    }
                }
            }
        })
    }

    /// Invoke validate on the database and stream out the result
    fn blob_validate(
        self,
        msg: ValidateRequest,
    ) -> impl Stream<Item = ValidateProgress> + Send + 'static {
        let (tx, rx) = async_channel::bounded(1);
        let tx2 = tx.clone();
        let db = self.inner.db.clone();
        tokio::task::spawn(async move {
            if let Err(e) = db
                .validate(msg.repair, AsyncChannelProgressSender::new(tx).boxed())
                .await
            {
                tx2.send(ValidateProgress::Abort(e.into())).await.ok();
            }
        });
        rx
    }

    /// Invoke validate on the database and stream out the result
    fn blob_consistency_check(
        self,
        msg: ConsistencyCheckRequest,
    ) -> impl Stream<Item = ConsistencyCheckProgress> + Send + 'static {
        let (tx, rx) = async_channel::bounded(1);
        let tx2 = tx.clone();
        let db = self.inner.db.clone();
        tokio::task::spawn(async move {
            if let Err(e) = db
                .consistency_check(msg.repair, AsyncChannelProgressSender::new(tx).boxed())
                .await
            {
                tx2.send(ConsistencyCheckProgress::Abort(e.into()))
                    .await
                    .ok();
            }
        });
        rx
    }

    fn blob_add_from_path(self, msg: AddPathRequest) -> impl Stream<Item = AddPathResponse> {
        // provide a little buffer so that we don't slow down the sender
        let (tx, rx) = async_channel::bounded(32);
        let tx2 = tx.clone();
        self.local_pool_handle().spawn_detached(|| async move {
            if let Err(e) = self.blob_add_from_path0(msg, tx).await {
                tx2.send(AddProgress::Abort(e.into())).await.ok();
            }
        });
        rx.map(AddPathResponse)
    }

    fn doc_import_file(self, msg: ImportFileRequest) -> impl Stream<Item = ImportFileResponse> {
        // provide a little buffer so that we don't slow down the sender
        let (tx, rx) = async_channel::bounded(32);
        let tx2 = tx.clone();
        self.local_pool_handle().spawn_detached(|| async move {
            if let Err(e) = self.doc_import_file0(msg, tx).await {
                tx2.send(crate::client::docs::ImportProgress::Abort(e.into()))
                    .await
                    .ok();
            }
        });
        rx.map(ImportFileResponse)
    }

    async fn doc_import_file0(
        self,
        msg: ImportFileRequest,
        progress: async_channel::Sender<crate::client::docs::ImportProgress>,
    ) -> anyhow::Result<()> {
        let docs = self.docs().ok_or_else(|| anyhow!("docs are disabled"))?;
        use crate::client::docs::ImportProgress as DocImportProgress;
        use iroh_blobs::store::ImportMode;
        use std::collections::BTreeMap;

        let progress = AsyncChannelProgressSender::new(progress);
        let names = Arc::new(Mutex::new(BTreeMap::new()));
        // convert import progress to provide progress
        let import_progress = progress.clone().with_filter_map(move |x| match x {
            ImportProgress::Found { id, name } => {
                names.lock().unwrap().insert(id, name);
                None
            }
            ImportProgress::Size { id, size } => {
                let name = names.lock().unwrap().remove(&id)?;
                Some(DocImportProgress::Found { id, name, size })
            }
            ImportProgress::OutboardProgress { id, offset } => {
                Some(DocImportProgress::Progress { id, offset })
            }
            ImportProgress::OutboardDone { hash, id } => {
                Some(DocImportProgress::IngestDone { hash, id })
            }
            _ => None,
        });
        let ImportFileRequest {
            doc_id,
            author_id,
            key,
            path: root,
            in_place,
        } = msg;
        // Check that the path is absolute and exists.
        anyhow::ensure!(root.is_absolute(), "path must be absolute");
        anyhow::ensure!(
            root.exists(),
            "trying to add missing path: {}",
            root.display()
        );

        let import_mode = match in_place {
            true => ImportMode::TryReference,
            false => ImportMode::Copy,
        };

        let (temp_tag, size) = self
            .inner
            .db
            .import_file(root, import_mode, BlobFormat::Raw, import_progress)
            .await?;

        let hash_and_format = temp_tag.inner();
        let HashAndFormat { hash, .. } = *hash_and_format;
        docs.doc_set_hash(SetHashRequest {
            doc_id,
            author_id,
            key: key.clone(),
            hash,
            size,
        })
        .await?;
        drop(temp_tag);
        progress.send(DocImportProgress::AllDone { key }).await?;
        Ok(())
    }

    fn doc_export_file(self, msg: ExportFileRequest) -> impl Stream<Item = ExportFileResponse> {
        let (tx, rx) = async_channel::bounded(1024);
        let tx2 = tx.clone();
        self.local_pool_handle().spawn_detached(|| async move {
            if let Err(e) = self.doc_export_file0(msg, tx).await {
                tx2.send(ExportProgress::Abort(e.into())).await.ok();
            }
        });
        rx.map(ExportFileResponse)
    }

    async fn doc_export_file0(
        self,
        msg: ExportFileRequest,
        progress: async_channel::Sender<ExportProgress>,
    ) -> anyhow::Result<()> {
        let _docs = self.docs().ok_or_else(|| anyhow!("docs are disabled"))?;
        let progress = AsyncChannelProgressSender::new(progress);
        let ExportFileRequest { entry, path, mode } = msg;
        let key = bytes::Bytes::from(entry.key().to_vec());
        let export_progress = progress.clone().with_map(move |mut x| {
            // assign the doc key to the `meta` field of the initial progress event
            if let ExportProgress::Found { meta, .. } = &mut x {
                *meta = Some(key.clone())
            }
            x
        });
        iroh_blobs::export::export(
            &self.inner.db,
            entry.content_hash(),
            path,
            ExportFormat::Blob,
            mode,
            export_progress,
        )
        .await?;
        progress.send(ExportProgress::AllDone).await?;
        Ok(())
    }

    fn blob_download(self, msg: BlobDownloadRequest) -> impl Stream<Item = DownloadResponse> {
        let (sender, receiver) = async_channel::bounded(1024);
        let db = self.inner.db.clone();
        let downloader = self.inner.downloader.clone();
        let endpoint = self.inner.endpoint.clone();
        let progress = AsyncChannelProgressSender::new(sender);
        self.local_pool_handle().spawn_detached(move || async move {
            if let Err(err) = download(&db, endpoint, &downloader, msg, progress.clone()).await {
                progress
                    .send(DownloadProgress::Abort(err.into()))
                    .await
                    .ok();
            }
        });

        receiver.map(DownloadResponse)
    }

    fn blob_export(self, msg: ExportRequest) -> impl Stream<Item = ExportResponse> {
        let (tx, rx) = async_channel::bounded(1024);
<<<<<<< HEAD
        let progress = FlumeProgressSender::new(tx);
=======
        let progress = AsyncChannelProgressSender::new(tx);
>>>>>>> 605a85d9
        self.local_pool_handle().spawn_detached(move || async move {
            let res = iroh_blobs::export::export(
                &self.inner.db,
                msg.hash,
                msg.path,
                msg.format,
                msg.mode,
                progress.clone(),
            )
            .await;
            match res {
                Ok(()) => progress.send(ExportProgress::AllDone).await.ok(),
                Err(err) => progress.send(ExportProgress::Abort(err.into())).await.ok(),
            };
        });
        rx.map(ExportResponse)
    }

    async fn blob_add_from_path0(
        self,
        msg: AddPathRequest,
        progress: async_channel::Sender<AddProgress>,
    ) -> anyhow::Result<()> {
        use iroh_blobs::store::ImportMode;
        use std::collections::BTreeMap;

        let progress = AsyncChannelProgressSender::new(progress);
        let names = Arc::new(Mutex::new(BTreeMap::new()));
        // convert import progress to provide progress
        let import_progress = progress.clone().with_filter_map(move |x| match x {
            ImportProgress::Found { id, name } => {
                names.lock().unwrap().insert(id, name);
                None
            }
            ImportProgress::Size { id, size } => {
                let name = names.lock().unwrap().remove(&id)?;
                Some(AddProgress::Found { id, name, size })
            }
            ImportProgress::OutboardProgress { id, offset } => {
                Some(AddProgress::Progress { id, offset })
            }
            ImportProgress::OutboardDone { hash, id } => Some(AddProgress::Done { hash, id }),
            _ => None,
        });
        let AddPathRequest {
            wrap,
            path: root,
            in_place,
            tag,
        } = msg;
        // Check that the path is absolute and exists.
        anyhow::ensure!(root.is_absolute(), "path must be absolute");
        anyhow::ensure!(
            root.exists(),
            "trying to add missing path: {}",
            root.display()
        );

        let import_mode = match in_place {
            true => ImportMode::TryReference,
            false => ImportMode::Copy,
        };

        let create_collection = match wrap {
            WrapOption::Wrap { .. } => true,
            WrapOption::NoWrap => root.is_dir(),
        };

        let temp_tag = if create_collection {
            // import all files below root recursively
            let data_sources = crate::util::fs::scan_path(root, wrap)?;
            const IO_PARALLELISM: usize = 4;
            let result: Vec<_> = futures_lite::stream::iter(data_sources)
                .map(|source| {
                    let import_progress = import_progress.clone();
                    let db = self.inner.db.clone();
                    async move {
                        let name = source.name().to_string();
                        let (tag, size) = db
                            .import_file(
                                source.path().to_owned(),
                                import_mode,
                                BlobFormat::Raw,
                                import_progress,
                            )
                            .await?;
                        let hash = *tag.hash();
                        io::Result::Ok((name, hash, size, tag))
                    }
                })
                .buffered_ordered(IO_PARALLELISM)
                .try_collect()
                .await?;

            // create a collection
            let (collection, _child_tags): (Collection, Vec<_>) = result
                .into_iter()
                .map(|(name, hash, _, tag)| ((name, hash), tag))
                .unzip();

            collection.store(&self.inner.db).await?
        } else {
            // import a single file
            let (tag, _size) = self
                .inner
                .db
                .import_file(root, import_mode, BlobFormat::Raw, import_progress)
                .await?;
            tag
        };

        let hash_and_format = temp_tag.inner();
        let HashAndFormat { hash, format } = *hash_and_format;
        let tag = match tag {
            SetTagOption::Named(tag) => {
                self.inner
                    .db
                    .set_tag(tag.clone(), Some(*hash_and_format))
                    .await?;
                tag
            }
            SetTagOption::Auto => self.inner.db.create_tag(*hash_and_format).await?,
        };
        progress
            .send(AddProgress::AllDone {
                hash,
                format,
                tag: tag.clone(),
            })
            .await?;
        Ok(())
    }

    #[allow(clippy::unused_async)]
    async fn node_stats(self, _req: StatsRequest) -> RpcResult<StatsResponse> {
        #[cfg(feature = "metrics")]
        let res = Ok(StatsResponse {
            stats: crate::metrics::get_metrics()?,
        });

        #[cfg(not(feature = "metrics"))]
        let res = Err(anyhow::anyhow!("metrics are disabled").into());

        res
    }

    async fn node_status(self, _: StatusRequest) -> RpcResult<NodeStatus> {
        Ok(NodeStatus {
            addr: self.inner.endpoint.node_addr().await?,
            listen_addrs: self
                .inner
                .local_endpoint_addresses()
                .await
                .unwrap_or_default(),
            version: env!("CARGO_PKG_VERSION").to_string(),
            rpc_addr: self.inner.rpc_addr,
        })
    }

    #[allow(clippy::unused_async)]
    async fn node_id(self, _: IdRequest) -> RpcResult<NodeId> {
        Ok(self.inner.secret_key.public())
    }

    async fn node_addr(self, _: AddrRequest) -> RpcResult<NodeAddr> {
        let addr = self.inner.endpoint.node_addr().await?;
        Ok(addr)
    }

    #[allow(clippy::unused_async)]
    async fn node_relay(self, _: RelayRequest) -> RpcResult<Option<RelayUrl>> {
        Ok(self.inner.endpoint.home_relay())
    }

    #[allow(clippy::unused_async)]
    async fn node_shutdown(self, request: ShutdownRequest) {
        if request.force {
            info!("hard shutdown requested");
            std::process::exit(0);
        } else {
            // trigger a graceful shutdown
            info!("graceful shutdown requested");
            self.inner.cancel_token.cancel();
        }
    }

    fn node_watch(self, _: NodeWatchRequest) -> impl Stream<Item = WatchResponse> {
        futures_lite::stream::unfold((), |()| async move {
            tokio::time::sleep(HEALTH_POLL_WAIT).await;
            Some((
                WatchResponse {
                    version: env!("CARGO_PKG_VERSION").to_string(),
                },
                (),
            ))
        })
    }

    fn blob_add_stream(
        self,
        msg: AddStreamRequest,
        stream: impl Stream<Item = AddStreamUpdate> + Send + Unpin + 'static,
    ) -> impl Stream<Item = AddStreamResponse> {
        let (tx, rx) = async_channel::bounded(32);
        let this = self.clone();

        self.local_pool_handle().spawn_detached(|| async move {
            if let Err(err) = this.blob_add_stream0(msg, stream, tx.clone()).await {
                tx.send(AddProgress::Abort(err.into())).await.ok();
            }
        });

        rx.map(AddStreamResponse)
    }

    async fn blob_add_stream0(
        self,
        msg: AddStreamRequest,
        stream: impl Stream<Item = AddStreamUpdate> + Send + Unpin + 'static,
        progress: async_channel::Sender<AddProgress>,
    ) -> anyhow::Result<()> {
        let progress = AsyncChannelProgressSender::new(progress);

        let stream = stream.map(|item| match item {
            AddStreamUpdate::Chunk(chunk) => Ok(chunk),
            AddStreamUpdate::Abort => {
                Err(io::Error::new(io::ErrorKind::Interrupted, "Remote abort"))
            }
        });

        let name_cache = Arc::new(Mutex::new(None));
        let import_progress = progress.clone().with_filter_map(move |x| match x {
            ImportProgress::Found { id: _, name } => {
                let _ = name_cache.lock().unwrap().insert(name);
                None
            }
            ImportProgress::Size { id, size } => {
                let name = name_cache.lock().unwrap().take()?;
                Some(AddProgress::Found { id, name, size })
            }
            ImportProgress::OutboardProgress { id, offset } => {
                Some(AddProgress::Progress { id, offset })
            }
            ImportProgress::OutboardDone { hash, id } => Some(AddProgress::Done { hash, id }),
            _ => None,
        });
        let (temp_tag, _len) = self
            .inner
            .db
            .import_stream(stream, BlobFormat::Raw, import_progress)
            .await?;
        let hash_and_format = *temp_tag.inner();
        let HashAndFormat { hash, format } = hash_and_format;
        let tag = match msg.tag {
            SetTagOption::Named(tag) => {
                self.inner
                    .db
                    .set_tag(tag.clone(), Some(hash_and_format))
                    .await?;
                tag
            }
            SetTagOption::Auto => self.inner.db.create_tag(hash_and_format).await?,
        };
        progress
            .send(AddProgress::AllDone { hash, tag, format })
            .await?;
        Ok(())
    }

    fn blob_read_at(
        self,
        req: ReadAtRequest,
    ) -> impl Stream<Item = RpcResult<ReadAtResponse>> + Send + 'static {
        let (tx, rx) = async_channel::bounded(RPC_BLOB_GET_CHANNEL_CAP);
        let db = self.inner.db.clone();
        self.local_pool_handle().spawn_detached(move || async move {
            if let Err(err) = read_loop(req, db, tx.clone(), RPC_BLOB_GET_CHUNK_SIZE).await {
                tx.send(RpcResult::Err(err.into())).await.ok();
            }
        });

        async fn read_loop<D: iroh_blobs::store::Store>(
            req: ReadAtRequest,
            db: D,
            tx: async_channel::Sender<RpcResult<ReadAtResponse>>,
            max_chunk_size: usize,
        ) -> anyhow::Result<()> {
            let entry = db.get(&req.hash).await?;
            let entry = entry.ok_or_else(|| anyhow!("Blob not found"))?;
            let size = entry.size();
            tx.send(Ok(ReadAtResponse::Entry {
                size,
                is_complete: entry.is_complete(),
            }))
            .await?;
            let mut reader = entry.data_reader().await?;

            let len = req.len.unwrap_or((size.value() - req.offset) as usize);

            let (num_chunks, chunk_size) = if len <= max_chunk_size {
                (1, len)
            } else {
                let num_chunks = len / max_chunk_size + (len % max_chunk_size != 0) as usize;
                (num_chunks, max_chunk_size)
            };

            let mut read = 0u64;
            for i in 0..num_chunks {
                let chunk_size = if i == num_chunks - 1 {
                    // last chunk might be smaller
                    len - read as usize
                } else {
                    chunk_size
                };
                let chunk = reader.read_at(req.offset + read, chunk_size).await?;
                let chunk_len = chunk.len();
                if !chunk.is_empty() {
                    tx.send(Ok(ReadAtResponse::Data { chunk })).await?;
                }
                if chunk_len < chunk_size {
                    break;
                } else {
                    read += chunk_len as u64;
                }
            }
            Ok(())
        }

        rx
    }

    fn node_connections(
        self,
        _: ConnectionsRequest,
    ) -> impl Stream<Item = RpcResult<ConnectionsResponse>> + Send + 'static {
        // provide a little buffer so that we don't slow down the sender
        let (tx, rx) = async_channel::bounded(32);
        let mut conn_infos = self.inner.endpoint.connection_infos();
        conn_infos.sort_by_key(|n| n.node_id.to_string());
        self.local_pool_handle().spawn_detached(|| async move {
            for conn_info in conn_infos {
                tx.send(Ok(ConnectionsResponse { conn_info })).await.ok();
            }
        });
        rx
    }

    // This method is called as an RPC method, which have to be async
    #[allow(clippy::unused_async)]
    async fn node_connection_info(
        self,
        req: ConnectionInfoRequest,
    ) -> RpcResult<ConnectionInfoResponse> {
        let ConnectionInfoRequest { node_id } = req;
        let conn_info = self.inner.endpoint.connection_info(node_id);
        Ok(ConnectionInfoResponse { conn_info })
    }

    // This method is called as an RPC method, which have to be async
    #[allow(clippy::unused_async)]
    async fn node_add_addr(self, req: AddAddrRequest) -> RpcResult<()> {
        let AddAddrRequest { addr } = req;
        self.inner.endpoint.add_node_addr(addr)?;
        Ok(())
    }

    async fn create_collection(
        self,
        req: CreateCollectionRequest,
    ) -> RpcResult<CreateCollectionResponse> {
        let CreateCollectionRequest {
            collection,
            tag,
            tags_to_delete,
        } = req;

        let temp_tag = collection.store(&self.inner.db).await?;
        let hash_and_format = temp_tag.inner();
        let HashAndFormat { hash, .. } = *hash_and_format;
        let tag = match tag {
            SetTagOption::Named(tag) => {
                self.inner
                    .db
                    .set_tag(tag.clone(), Some(*hash_and_format))
                    .await?;
                tag
            }
            SetTagOption::Auto => self.inner.db.create_tag(*hash_and_format).await?,
        };

        for tag in tags_to_delete {
            self.inner.db.set_tag(tag, None).await?;
        }

        Ok(CreateCollectionResponse { hash, tag })
    }
}

async fn download<D>(
    db: &D,
    endpoint: Endpoint,
    downloader: &Downloader,
    req: BlobDownloadRequest,
    progress: AsyncChannelProgressSender<DownloadProgress>,
) -> Result<()>
where
    D: iroh_blobs::store::Store,
{
    let BlobDownloadRequest {
        hash,
        format,
        nodes,
        tag,
        mode,
    } = req;
    let hash_and_format = HashAndFormat { hash, format };
    let temp_tag = db.temp_tag(hash_and_format);
    let stats = match mode {
        DownloadMode::Queued => {
            download_queued(
                endpoint,
                downloader,
                hash_and_format,
                nodes,
                progress.clone(),
            )
            .await?
        }
        DownloadMode::Direct => {
            download_direct_from_nodes(db, endpoint, hash_and_format, nodes, progress.clone())
                .await?
        }
    };

    progress.send(DownloadProgress::AllDone(stats)).await.ok();
    match tag {
        SetTagOption::Named(tag) => {
            db.set_tag(tag, Some(hash_and_format)).await?;
        }
        SetTagOption::Auto => {
            db.create_tag(hash_and_format).await?;
        }
    }
    drop(temp_tag);

    Ok(())
}

async fn download_queued(
    endpoint: Endpoint,
    downloader: &Downloader,
    hash_and_format: HashAndFormat,
    nodes: Vec<NodeAddr>,
    progress: AsyncChannelProgressSender<DownloadProgress>,
) -> Result<Stats> {
    let mut node_ids = Vec::with_capacity(nodes.len());
    let mut any_added = false;
    for node in nodes {
        node_ids.push(node.node_id);
        if !node.info.is_empty() {
            endpoint.add_node_addr_with_source(node, BLOB_DOWNLOAD_SOURCE_NAME)?;
            any_added = true;
        }
    }
    let can_download = !node_ids.is_empty() && (any_added || endpoint.discovery().is_some());
    anyhow::ensure!(can_download, "no way to reach a node for download");
    let req = DownloadRequest::new(hash_and_format, node_ids).progress_sender(progress);
    let handle = downloader.queue(req).await;
    let stats = handle.await?;
    Ok(stats)
}

async fn download_direct_from_nodes<D>(
    db: &D,
    endpoint: Endpoint,
    hash_and_format: HashAndFormat,
    nodes: Vec<NodeAddr>,
    progress: AsyncChannelProgressSender<DownloadProgress>,
) -> Result<Stats>
where
    D: BaoStore,
{
    ensure!(!nodes.is_empty(), "No nodes to download from provided.");
    let mut last_err = None;
    for node in nodes {
        let node_id = node.node_id;
        match download_direct(
            db,
            endpoint.clone(),
            hash_and_format,
            node,
            progress.clone(),
        )
        .await
        {
            Ok(stats) => return Ok(stats),
            Err(err) => {
                debug!(?err, node = &node_id.fmt_short(), "Download failed");
                last_err = Some(err)
            }
        }
    }
    Err(last_err.unwrap())
}

async fn download_direct<D>(
    db: &D,
    endpoint: Endpoint,
    hash_and_format: HashAndFormat,
    node: NodeAddr,
    progress: AsyncChannelProgressSender<DownloadProgress>,
) -> Result<Stats>
where
    D: BaoStore,
{
    let get_conn = {
        let progress = progress.clone();
        move || async move {
            let conn = endpoint.connect(node, iroh_blobs::protocol::ALPN).await?;
            progress.send(DownloadProgress::Connected).await?;
            Ok(conn)
        }
    };

    let res = iroh_blobs::get::db::get_to_db(db, get_conn, &hash_and_format, progress).await;

    res.map_err(Into::into)
}

fn docs_disabled() -> RpcError {
    anyhow!("docs are disabled").into()
}<|MERGE_RESOLUTION|>--- conflicted
+++ resolved
@@ -718,11 +718,8 @@
 
     fn blob_export(self, msg: ExportRequest) -> impl Stream<Item = ExportResponse> {
         let (tx, rx) = async_channel::bounded(1024);
-<<<<<<< HEAD
-        let progress = FlumeProgressSender::new(tx);
-=======
         let progress = AsyncChannelProgressSender::new(tx);
->>>>>>> 605a85d9
+
         self.local_pool_handle().spawn_detached(move || async move {
             let res = iroh_blobs::export::export(
                 &self.inner.db,
