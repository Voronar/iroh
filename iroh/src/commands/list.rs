--- conflicted
+++ resolved
@@ -2,16 +2,7 @@
 use clap::Subcommand;
 use futures::StreamExt;
 use indicatif::HumanBytes;
-<<<<<<< HEAD
-use iroh::{
-    client::quic::RpcClient,
-    rpc_protocol::{
-        ListBlobsRequest, ListIncompleteBlobsRequest, ListTagsRequest, ListTagsResponse,
-    },
-};
-=======
 use iroh::client::quic::Iroh;
->>>>>>> 8fe3f710
 
 #[derive(Subcommand, Debug, Clone)]
 pub enum Commands {
@@ -19,8 +10,8 @@
     Blobs,
     /// List the available blobs on the running provider.
     IncompleteBlobs,
-    /// List the available roots on the running provider.
-    Tags,
+    /// List the available collections on the running provider.
+    Collections,
 }
 
 impl Commands {
@@ -40,19 +31,6 @@
                     println!("{} {}", item.hash, item.size);
                 }
             }
-<<<<<<< HEAD
-            Commands::Tags => {
-                let mut response = client.server_streaming(ListTagsRequest).await?;
-                while let Some(item) = response.next().await {
-                    let ListTagsResponse { name, cid } = item?;
-                    let (hash, format) = cid;
-                    let name = if let Ok(text) = std::str::from_utf8(&name) {
-                        format!("\"{}\"", text)
-                    } else {
-                        hex::encode(name)
-                    };
-                    println!("{}: {} {:?}", name, hash, format,);
-=======
             Commands::Collections => {
                 let mut response = iroh.blobs.list_collections().await?;
                 while let Some(collection) = response.next().await {
@@ -70,7 +48,6 @@
                         },
                         HumanBytes(total_blobs_size),
                     );
->>>>>>> 8fe3f710
                 }
             }
         }
