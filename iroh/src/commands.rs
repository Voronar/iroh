use std::str::FromStr;
use std::{net::SocketAddr, path::PathBuf, time::Duration};

use anyhow::Result;
use clap::{Args, Parser, Subcommand};
use comfy_table::presets::NOTHING;
use comfy_table::{Cell, Table};
use futures::{Stream, StreamExt};
use human_time::ToHumanTimeString;
use iroh::client::quic::Iroh;
use iroh::dial::Ticket;
use iroh::rpc_protocol::*;
use iroh_bytes::{protocol::RequestToken, util::runtime, Hash};
use iroh_net::NodeAddr;
use iroh_net::{
    key::{PublicKey, SecretKey},
    magic_endpoint::ConnectionInfo,
};

use crate::commands::sync::fmt_short;
use crate::config::{ConsoleEnv, NodeConfig};

use self::provide::{ProvideOptions, ProviderRpcPort};
use self::sync::{AuthorCommands, DocCommands};

const DEFAULT_RPC_PORT: u16 = 0x1337;
const MAX_RPC_CONNECTIONS: u32 = 16;
const MAX_RPC_STREAMS: u64 = 1024;

pub mod add;
pub mod delete;
pub mod doctor;
pub mod get;
pub mod list;
pub mod provide;
pub mod repl;
pub mod sync;
pub mod validate;

/// Iroh is a tool for syncing bytes.
/// https://iroh.computer/docs
#[derive(Parser, Debug, Clone)]
#[clap(version, verbatim_doc_comment)]
pub struct Cli {
    #[clap(subcommand)]
    pub command: Commands,

    #[clap(flatten)]
    #[clap(next_help_heading = "Options for console, doc, author, blob, node")]
    pub rpc_args: RpcArgs,

    #[clap(flatten)]
    #[clap(next_help_heading = "Options for start, get, doctor")]
    pub full_args: FullArgs,
}

/// Options for commands that talk to a running Iroh node over RPC
#[derive(Args, Debug, Clone)]
pub struct RpcArgs {
    /// RPC port of the Iroh node
    #[clap(long, default_value_t = DEFAULT_RPC_PORT)]
    pub rpc_port: u16,
}

/// Options for commands that may start an Iroh node
#[derive(Args, Debug, Clone)]
pub struct FullArgs {
    /// Log SSL pre-master key to file in SSLKEYLOGFILE environment variable.
    #[clap(long)]
    pub keylog: bool,
    /// Bind address on which to serve Prometheus metrics
    #[cfg(feature = "metrics")]
    #[clap(long)]
    pub metrics_addr: Option<SocketAddr>,
    #[clap(long)]
    pub cfg: Option<PathBuf>,
}

impl Cli {
    pub async fn run(self, rt: &runtime::Handle) -> Result<()> {
        match self.command {
            Commands::Console => {
                let iroh = iroh::client::quic::connect(self.rpc_args.rpc_port).await?;
                let env = ConsoleEnv::for_console()?;
                repl::run(&iroh, &env).await
            }
            Commands::Rpc(command) => {
                let iroh = iroh::client::quic::connect(self.rpc_args.rpc_port).await?;
                let env = ConsoleEnv::for_cli()?;
                command.run(&iroh, &env).await
            }
            Commands::Full(command) => {
                let FullArgs {
                    cfg,
                    metrics_addr,
                    keylog,
                } = self.full_args;

                let config = NodeConfig::from_env(cfg.as_deref())?;

                #[cfg(feature = "metrics")]
                let metrics_fut = start_metrics_server(metrics_addr, rt);

                let res = command.run(rt, &config, keylog).await;

                #[cfg(feature = "metrics")]
                if let Some(metrics_fut) = metrics_fut {
                    metrics_fut.abort();
                }

                res
            }
        }
    }
}

#[derive(Parser, Debug, Clone)]
pub enum Commands {
    /// Start the Iroh console
    Console,
    #[clap(flatten)]
    Full(#[clap(subcommand)] FullCommands),
    #[clap(flatten)]
    Rpc(#[clap(subcommands)] RpcCommands),
}

#[allow(clippy::large_enum_variant)]
#[derive(Subcommand, Debug, Clone)]
pub enum FullCommands {
    /// Start a Iroh node
    ///
    /// If PATH is a folder all files in that folder will be served.  If no PATH is
    /// specified reads from STDIN.
    Start {
        /// Path to initial file or directory to provide
        path: Option<PathBuf>,
        /// Serve data in place
        ///
        /// Set this to true only if you are sure that the data in its current location
        /// will not change.
        #[clap(long, default_value_t = false)]
        in_place: bool,
        #[clap(long, short)]
        /// Listening address to bind to
        #[clap(long, short, default_value_t = SocketAddr::from(iroh::node::DEFAULT_BIND_ADDR))]
        addr: SocketAddr,
        /// RPC port, set to "disabled" to disable RPC
        #[clap(long, default_value_t = ProviderRpcPort::Enabled(DEFAULT_RPC_PORT))]
        rpc_port: ProviderRpcPort,
        /// Use a token to authenticate requests for data
        ///
        /// Pass "random" to generate a random token, or base32-encoded bytes to use as a token
        #[clap(long)]
        request_token: Option<RequestTokenOptions>,

        #[clap(long)]
        tag: Option<String>,
    },
    /// Fetch data from a provider
    ///
    /// Starts a temporary Iroh node and fetches the content identified by HASH.
    Get {
        /// The hash to retrieve, as a Blake3 CID
        #[clap(conflicts_with = "ticket", required_unless_present = "ticket")]
        hash: Option<Hash>,
        /// PublicKey of the provider
        #[clap(
            long,
            short,
            conflicts_with = "ticket",
            required_unless_present = "ticket"
        )]
        peer: Option<PublicKey>,
        /// Addresses of the provider
        #[clap(long, short)]
        addrs: Vec<SocketAddr>,
        /// base32-encoded Request token to use for authentication, if any
        #[clap(long)]
        token: Option<RequestToken>,
        /// DERP region of the provider
        #[clap(long)]
        region: Option<u16>,
        /// Directory in which to save the file(s), defaults to writing to STDOUT
        ///
        /// If the directory exists and contains a partial download, the download will
        /// be resumed.
        ///
        /// Otherwise, all files in the collection will be overwritten. Other files
        /// in the directory will be left untouched.
        #[clap(long, short)]
        out: Option<PathBuf>,
        #[clap(conflicts_with_all = &["hash", "peer", "addrs", "token"])]
        /// Ticket containing everything to retrieve the data from a provider.
        #[clap(long)]
        ticket: Option<Ticket>,
        /// True to download a single blob, false (default) to download a collection and its children.
        #[clap(long, default_value_t = false)]
        single: bool,
    },
    /// Diagnostic commands for the derp relay protocol.
    Doctor {
        /// Commands for doctor - defined in the mod
        #[clap(subcommand)]
        command: self::doctor::Commands,
    },
}

impl FullCommands {
    pub async fn run(self, rt: &runtime::Handle, config: &NodeConfig, keylog: bool) -> Result<()> {
        match self {
            FullCommands::Start {
                path,
                in_place,
                addr,
                rpc_port,
                request_token,
                tag,
            } => {
                let request_token = match request_token {
                    Some(RequestTokenOptions::Random) => Some(RequestToken::generate()),
                    Some(RequestTokenOptions::Token(token)) => Some(token),
                    None => None,
                };
                self::provide::run(
                    rt,
                    path,
                    in_place,
                    tag.map(|x| x.into_bytes().into()),
                    ProvideOptions {
                        addr,
                        rpc_port,
                        keylog,
                        request_token,
                        derp_map: config.derp_map()?,
                        gc_policy: config.gc_policy,
                    },
                )
                .await
            }
            FullCommands::Get {
                hash,
                peer,
                addrs,
                region,
                ticket,
                token,
                out,
                single,
            } => {
                let get = if let Some(ticket) = ticket {
                    self::get::GetInteractive {
                        rt: rt.clone(),
                        hash: ticket.hash(),
                        opts: ticket.as_get_options(SecretKey::generate(), config.derp_map()?),
                        token: ticket.token().cloned(),
                        single: !ticket.recursive(),
                    }
                } else if let (Some(peer), Some(hash)) = (peer, hash) {
                    self::get::GetInteractive {
                        rt: rt.clone(),
                        hash,
                        opts: iroh::dial::Options {
                            peer: NodeAddr::from_parts(peer, region, addrs),
                            keylog,
                            derp_map: config.derp_map()?,
                            secret_key: SecretKey::generate(),
                        },
                        token,
                        single,
                    }
                } else {
                    anyhow::bail!("Either ticket or hash and peer must be specified")
                };
                tokio::select! {
                    biased;
                    res = get.get_interactive(out) => res,
                    _ = tokio::signal::ctrl_c() => {
                        println!("Ending transfer early...");
                        Ok(())
                    }
                }
            }
            FullCommands::Doctor { command } => self::doctor::run(command, config).await,
        }
    }
}

#[derive(Subcommand, Debug, Clone)]
#[allow(clippy::large_enum_variant)]
pub enum RpcCommands {
    /// Manage documents
    Doc {
        #[clap(subcommand)]
        command: DocCommands,
    },

    /// Manage document authors
    Author {
        #[clap(subcommand)]
        command: AuthorCommands,
    },
    /// Manage blobs
    Blob {
        #[clap(subcommand)]
        command: BlobCommands,
    },
    /// Manage a running Iroh node
    Node {
        #[clap(subcommand)]
        command: NodeCommands,
    },
}

#[derive(Subcommand, Debug, Clone)]
#[allow(clippy::large_enum_variant)]
pub enum NodeCommands {
    /// Get information about the different connections we have made
    Connections,
    /// Get connection information about a particular node
    Connection { node_id: PublicKey },
    /// Get status of the running node.
    Status,
    /// Get statistics and metrics from the running node.
    Stats,
    /// Shutdown the running node.
    Shutdown {
        /// Shutdown mode.
        ///
        /// Hard shutdown will immediately terminate the process, soft shutdown will wait
        /// for all connections to close.
        #[clap(long, default_value_t = false)]
        force: bool,
    },
}

impl NodeCommands {
    pub async fn run(self, iroh: &Iroh) -> Result<()> {
        match self {
            Self::Connections => {
                let connections = iroh.node.connections().await?;
                println!("{}", fmt_connections(connections).await);
            }
            Self::Connection { node_id } => {
                let conn_info = iroh.node.connection_info(node_id).await?;
                match conn_info {
                    Some(info) => println!("{}", fmt_connection(info)),
                    None => println!("Not Found"),
                }
            }
            Self::Shutdown { force } => {
                iroh.node.shutdown(force).await?;
            }
            Self::Stats => {
                let stats = iroh.node.stats().await?;
                for (name, details) in stats.iter() {
                    println!(
                        "{:23} : {:>6}    ({})",
                        name, details.value, details.description
                    );
                }
            }
            Self::Status => {
                let response = iroh.node.status().await?;
                println!("Listening addresses: {:#?}", response.listen_addrs);
                println!("Node public key: {}", response.node_id);
                println!("Version: {}", response.version);
            }
        }
        Ok(())
    }
}

impl RpcCommands {
    pub async fn run(self, iroh: &Iroh, env: &ConsoleEnv) -> Result<()> {
        match self {
            Self::Node { command } => command.run(iroh).await,
            Self::Blob { command } => command.run(iroh).await,
            Self::Doc { command } => command.run(iroh, env).await,
            Self::Author { command } => command.run(iroh, env).await,
        }
    }
}

#[allow(clippy::large_enum_variant)]
#[derive(Subcommand, Debug, Clone)]
pub enum BlobCommands {
    /// Add data from PATH to the running provider's database.
    Add {
        /// The path to the file or folder to add
        path: PathBuf,
        /// Add in place
        ///
        /// Set this to true only if you are sure that the data in its current location
        /// will not change.
        #[clap(long, default_value_t = false)]
        in_place: bool,
        /// Tag to store the data under
        #[clap(long)]
        tag: Option<String>,
    },
    /// Download data to the running provider's database and provide it.
    ///
    /// In addition to downloading the data, you can also specify an optional output directory
    /// where the data will be exported to after it has been downloaded.
    Download {
        /// Hash to get, required unless ticket is specified
        #[clap(long, conflicts_with = "ticket", required_unless_present = "ticket")]
        hash: Option<Hash>,
        /// treat as collection, required unless ticket is specified
        #[clap(long, conflicts_with = "ticket", required_unless_present = "ticket")]
        recursive: Option<bool>,
        /// PublicKey of the provider
        #[clap(
            long,
            short,
            conflicts_with = "ticket",
            required_unless_present = "ticket"
        )]
        peer: Option<PublicKey>,
        /// Addresses of the provider
        #[clap(
            long,
            short,
            conflicts_with = "ticket",
            required_unless_present = "ticket"
        )]
        addr: Vec<SocketAddr>,
        /// base32-encoded Request token to use for authentication, if any
        #[clap(long, conflicts_with = "ticket")]
        token: Option<RequestToken>,
        /// base32-encoded Request token to use for authentication, if any
        #[clap(long, conflicts_with = "ticket")]
        derp_region: Option<u16>,
        #[clap(long, conflicts_with_all = &["peer", "hash", "recursive"])]
        ticket: Option<Ticket>,
        /// Directory in which to save the file(s)
        #[clap(long, short)]
        out: Option<PathBuf>,
        /// If this is set to true, the data will be moved to the output directory,
        /// and iroh will assume that it will not change.
        #[clap(long, default_value_t = false)]
        stable: bool,
        /// Tag to store the data under
        #[clap(long)]
        tag: Option<String>,
    },
    /// List availble content on the node.
    #[clap(subcommand)]
    Delete(self::delete::Commands),
    /// List availble content on the node.
    #[clap(subcommand)]
    List(self::list::Commands),
    /// Validate hashes on the running node.
    Validate {
        /// Repair the store by removing invalid data
        #[clap(long, default_value_t = false)]
        repair: bool,
    },
}

impl BlobCommands {
    pub async fn run(self, iroh: &Iroh) -> Result<()> {
        match self {
            Self::Download {
                hash,
                recursive,
                peer,
                addr,
                token,
                ticket,
                derp_region,
                mut out,
                stable: in_place,
                tag,
            } => {
                if let Some(out) = out.as_mut() {
                    tracing::info!("canonicalizing output path");
                    let absolute = std::env::current_dir()?.join(&out);
                    tracing::info!("output path is {} -> {}", out.display(), absolute.display());
                    *out = absolute;
                }
                let (peer, hash, token, recursive) = if let Some(ticket) = ticket {
                    ticket.into_parts()
                } else {
                    (
                        NodeAddr::from_parts(peer.unwrap(), derp_region, addr),
                        hash.unwrap(),
                        token,
                        recursive.unwrap_or_default(),
                    )
                };
                let out = match out {
                    None => DownloadLocation::Internal,
                    Some(path) => DownloadLocation::External {
                        path: path.display().to_string(),
                        in_place,
                    },
                };
                let mut stream = iroh
                    .blobs
                    .download(BlobDownloadRequest {
                        hash,
                        recursive,
                        peer,
<<<<<<< HEAD
                        addrs: addr,
                        derp_region,
                        token: token.cloned(),
                        out: out.map(|x| x.display().to_string()),
                        in_place,
                        tag: tag.map(|x| x.into_bytes().into()),
=======
                        token,
                        out,
>>>>>>> 8fe3f710
                    })
                    .await?;
                while let Some(item) = stream.next().await {
                    let item = item?;
                    println!("{:?}", item);
                }
                Ok(())
            }
<<<<<<< HEAD
            Self::List(cmd) => cmd.run(client).await,
            Self::Delete(cmd) => cmd.run(client).await,
            Self::Validate { repair } => self::validate::run(client, repair).await,
            Self::Add {
                path,
                in_place,
                tag,
            } => self::add::run(client, path, in_place, tag.map(|x| x.into_bytes().into())).await,
=======
            Self::List(cmd) => cmd.run(iroh).await,
            Self::Validate { repair } => self::validate::run(iroh, repair).await,
            Self::Add { path, in_place } => self::add::run(iroh, path, in_place).await,
>>>>>>> 8fe3f710
        }
    }
}

#[cfg(feature = "metrics")]
pub fn start_metrics_server(
    metrics_addr: Option<SocketAddr>,
    rt: &iroh_bytes::util::runtime::Handle,
) -> Option<tokio::task::JoinHandle<()>> {
    // doesn't start the server if the address is None
    if let Some(metrics_addr) = metrics_addr {
        // metrics are initilaized in iroh::node::Node::spawn
        // here we only start the server
        return Some(rt.main().spawn(async move {
            if let Err(e) = iroh_metrics::metrics::start_metrics_server(metrics_addr).await {
                eprintln!("Failed to start metrics server: {e}");
            }
        }));
    }
    tracing::info!("Metrics server not started, no address provided");
    None
}

#[derive(Debug, Clone)]
pub enum RequestTokenOptions {
    Random,
    Token(RequestToken),
}

impl FromStr for RequestTokenOptions {
    type Err = anyhow::Error;

    fn from_str(s: &str) -> Result<Self, Self::Err> {
        if s.to_lowercase().trim() == "random" {
            return Ok(Self::Random);
        }
        let token = RequestToken::from_str(s)?;
        Ok(Self::Token(token))
    }
}

fn bold_cell(s: &str) -> Cell {
    Cell::new(s).add_attribute(comfy_table::Attribute::Bold)
}

async fn fmt_connections(
    mut infos: impl Stream<Item = Result<ConnectionInfo, anyhow::Error>> + Unpin,
) -> String {
    let mut table = Table::new();
    table.load_preset(NOTHING).set_header(
        vec!["node id", "region", "conn type", "latency"]
            .into_iter()
            .map(bold_cell),
    );
    while let Some(Ok(conn_info)) = infos.next().await {
        let node_id = conn_info.public_key.to_string();
        let region = conn_info
            .derp_region
            .map_or(String::new(), |region| region.to_string());
        let conn_type = conn_info.conn_type.to_string();
        let latency = match conn_info.latency {
            Some(latency) => latency.to_human_time_string(),
            None => String::from("unknown"),
        };
        table.add_row(vec![node_id, region, conn_type, latency]);
    }
    table.to_string()
}

fn fmt_connection(info: ConnectionInfo) -> String {
    format!(
        "node_id: {}\nderp_region: {}\nconnection type: {}\nlatency: {}\n\n{}",
        fmt_short(info.public_key),
        info.derp_region
            .map_or(String::from("unknown"), |r| r.to_string()),
        info.conn_type,
        fmt_latency(info.latency),
        fmt_addrs(info.addrs)
    )
}

fn fmt_addrs(addrs: Vec<(SocketAddr, Option<Duration>)>) -> String {
    let mut table = Table::new();
    table
        .load_preset(NOTHING)
        .set_header(vec!["addr", "latency"].into_iter().map(bold_cell));
    for addr in addrs {
        table.add_row(vec![addr.0.to_string(), fmt_latency(addr.1)]);
    }
    table.to_string()
}

fn fmt_latency(latency: Option<Duration>) -> String {
    match latency {
        Some(latency) => latency.to_human_time_string(),
        None => String::from("unknown"),
    }
}<|MERGE_RESOLUTION|>--- conflicted
+++ resolved
@@ -28,7 +28,6 @@
 const MAX_RPC_STREAMS: u64 = 1024;
 
 pub mod add;
-pub mod delete;
 pub mod doctor;
 pub mod get;
 pub mod list;
@@ -152,9 +151,6 @@
         /// Pass "random" to generate a random token, or base32-encoded bytes to use as a token
         #[clap(long)]
         request_token: Option<RequestTokenOptions>,
-
-        #[clap(long)]
-        tag: Option<String>,
     },
     /// Fetch data from a provider
     ///
@@ -214,7 +210,6 @@
                 addr,
                 rpc_port,
                 request_token,
-                tag,
             } => {
                 let request_token = match request_token {
                     Some(RequestTokenOptions::Random) => Some(RequestToken::generate()),
@@ -225,14 +220,12 @@
                     rt,
                     path,
                     in_place,
-                    tag.map(|x| x.into_bytes().into()),
                     ProvideOptions {
                         addr,
                         rpc_port,
                         keylog,
                         request_token,
                         derp_map: config.derp_map()?,
-                        gc_policy: config.gc_policy,
                     },
                 )
                 .await
@@ -394,9 +387,6 @@
         /// will not change.
         #[clap(long, default_value_t = false)]
         in_place: bool,
-        /// Tag to store the data under
-        #[clap(long)]
-        tag: Option<String>,
     },
     /// Download data to the running provider's database and provide it.
     ///
@@ -440,13 +430,7 @@
         /// and iroh will assume that it will not change.
         #[clap(long, default_value_t = false)]
         stable: bool,
-        /// Tag to store the data under
-        #[clap(long)]
-        tag: Option<String>,
-    },
-    /// List availble content on the node.
-    #[clap(subcommand)]
-    Delete(self::delete::Commands),
+    },
     /// List availble content on the node.
     #[clap(subcommand)]
     List(self::list::Commands),
@@ -471,7 +455,6 @@
                 derp_region,
                 mut out,
                 stable: in_place,
-                tag,
             } => {
                 if let Some(out) = out.as_mut() {
                     tracing::info!("canonicalizing output path");
@@ -502,17 +485,8 @@
                         hash,
                         recursive,
                         peer,
-<<<<<<< HEAD
-                        addrs: addr,
-                        derp_region,
-                        token: token.cloned(),
-                        out: out.map(|x| x.display().to_string()),
-                        in_place,
-                        tag: tag.map(|x| x.into_bytes().into()),
-=======
                         token,
                         out,
->>>>>>> 8fe3f710
                     })
                     .await?;
                 while let Some(item) = stream.next().await {
@@ -521,20 +495,9 @@
                 }
                 Ok(())
             }
-<<<<<<< HEAD
-            Self::List(cmd) => cmd.run(client).await,
-            Self::Delete(cmd) => cmd.run(client).await,
-            Self::Validate { repair } => self::validate::run(client, repair).await,
-            Self::Add {
-                path,
-                in_place,
-                tag,
-            } => self::add::run(client, path, in_place, tag.map(|x| x.into_bytes().into())).await,
-=======
             Self::List(cmd) => cmd.run(iroh).await,
             Self::Validate { repair } => self::validate::run(iroh, repair).await,
             Self::Add { path, in_place } => self::add::run(iroh, path, in_place).await,
->>>>>>> 8fe3f710
         }
     }
 }
